use proc_macro::TokenStream;
use quote::quote;
use syn::{parse_macro_input, DeriveInput};

pub fn derive_render(input: TokenStream) -> TokenStream {
    let ast = parse_macro_input!(input as DeriveInput);
    let type_name = &ast.ident;
    let (impl_generics, type_generics, where_clause) = ast.generics.split_for_impl();

    let gen = quote! {
        impl #impl_generics gpui::Render for #type_name #type_generics
        #where_clause
        {
<<<<<<< HEAD
            type Output = ();

            fn render(&mut self, _cx: &mut ViewContext<Self>) -> Self::Output {
=======
            fn render(&mut self, _cx: &mut ViewContext<Self>) -> impl Element {
>>>>>>> 81b03d37
                ()
            }
        }
    };

    gen.into()
}<|MERGE_RESOLUTION|>--- conflicted
+++ resolved
@@ -11,13 +11,7 @@
         impl #impl_generics gpui::Render for #type_name #type_generics
         #where_clause
         {
-<<<<<<< HEAD
-            type Output = ();
-
-            fn render(&mut self, _cx: &mut ViewContext<Self>) -> Self::Output {
-=======
             fn render(&mut self, _cx: &mut ViewContext<Self>) -> impl Element {
->>>>>>> 81b03d37
                 ()
             }
         }
