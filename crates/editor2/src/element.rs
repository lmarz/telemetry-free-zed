use crate::{
    display_map::{
        BlockContext, BlockStyle, DisplaySnapshot, FoldStatus, HighlightedChunk, ToDisplayPoint,
        TransformBlock,
    },
    editor_settings::ShowScrollbar,
    git::{diff_hunk_to_display, DisplayDiffHunk},
    hover_popover::hover_at,
    link_go_to_definition::{
        go_to_fetched_definition, go_to_fetched_type_definition, update_go_to_definition_link,
        update_inlay_link_and_hover_points, GoToDefinitionTrigger,
    },
    scroll::scroll_amount::ScrollAmount,
    CursorShape, DisplayPoint, Editor, EditorMode, EditorSettings, EditorSnapshot, EditorStyle,
    HalfPageDown, HalfPageUp, LineDown, LineUp, MoveDown, PageDown, PageUp, Point, SelectPhase,
    Selection, SoftWrap, ToPoint, MAX_LINE_LEN,
};
use anyhow::Result;
use collections::{BTreeMap, HashMap};
use gpui::{
<<<<<<< HEAD
    point, px, relative, size, transparent_black, Action, AnyElement, AvailableSpace, BorrowWindow,
    Bounds, Component, ContentMask, Corners, DispatchPhase, Edges, Element, ElementId,
    ElementInputHandler, Entity, EntityId, Hsla, InteractiveComponent, Line, MouseButton,
    MouseDownEvent, MouseMoveEvent, MouseUpEvent, ParentComponent, Pixels, ScrollWheelEvent, Size,
    Style, Styled, TextRun, TextStyle, View, ViewContext, WindowContext,
=======
    div, point, px, relative, size, transparent_black, Action, AnyElement, AvailableSpace,
    BorrowWindow, Bounds, Component, ContentMask, Corners, DispatchPhase, Edges, Element,
    ElementId, ElementInputHandler, Entity, EntityId, Hsla, InteractiveComponent, Line,
    MouseButton, MouseDownEvent, MouseMoveEvent, MouseUpEvent, ParentComponent, Pixels,
    ScrollWheelEvent, Size, StatefulInteractiveComponent, Style, Styled, TextRun, TextStyle, View,
    ViewContext, WindowContext,
>>>>>>> 26d90a5e
};
use itertools::Itertools;
use language::language_settings::ShowWhitespaceSetting;
use multi_buffer::Anchor;
use project::{
    project_settings::{GitGutterSetting, ProjectSettings},
    ProjectPath,
};
use settings::Settings;
use smallvec::SmallVec;
use std::{
    any::TypeId,
    borrow::Cow,
    cmp::{self, Ordering},
    fmt::Write,
    iter,
    ops::Range,
    sync::Arc,
};
use sum_tree::Bias;
use theme::{ActiveTheme, PlayerColor};
use ui::{h_stack, IconButton};
use util::ResultExt;
use workspace::item::Item;

enum FoldMarkers {}

struct SelectionLayout {
    head: DisplayPoint,
    cursor_shape: CursorShape,
    is_newest: bool,
    is_local: bool,
    range: Range<DisplayPoint>,
    active_rows: Range<u32>,
}

impl SelectionLayout {
    fn new<T: ToPoint + ToDisplayPoint + Clone>(
        selection: Selection<T>,
        line_mode: bool,
        cursor_shape: CursorShape,
        map: &DisplaySnapshot,
        is_newest: bool,
        is_local: bool,
    ) -> Self {
        let point_selection = selection.map(|p| p.to_point(&map.buffer_snapshot));
        let display_selection = point_selection.map(|p| p.to_display_point(map));
        let mut range = display_selection.range();
        let mut head = display_selection.head();
        let mut active_rows = map.prev_line_boundary(point_selection.start).1.row()
            ..map.next_line_boundary(point_selection.end).1.row();

        // vim visual line mode
        if line_mode {
            let point_range = map.expand_to_line(point_selection.range());
            range = point_range.start.to_display_point(map)..point_range.end.to_display_point(map);
        }

        // any vim visual mode (including line mode)
        if cursor_shape == CursorShape::Block && !range.is_empty() && !selection.reversed {
            if head.column() > 0 {
                head = map.clip_point(DisplayPoint::new(head.row(), head.column() - 1), Bias::Left)
            } else if head.row() > 0 && head != map.max_point() {
                head = map.clip_point(
                    DisplayPoint::new(head.row() - 1, map.line_len(head.row() - 1)),
                    Bias::Left,
                );
                // updating range.end is a no-op unless you're cursor is
                // on the newline containing a multi-buffer divider
                // in which case the clip_point may have moved the head up
                // an additional row.
                range.end = DisplayPoint::new(head.row() + 1, 0);
                active_rows.end = head.row();
            }
        }

        Self {
            head,
            cursor_shape,
            is_newest,
            is_local,
            range,
            active_rows,
        }
    }
}

pub struct EditorElement {
    editor_id: EntityId,
    style: EditorStyle,
}

impl EditorElement {
    pub fn new(editor: &View<Editor>, style: EditorStyle) -> Self {
        Self {
            editor_id: editor.entity_id(),
            style,
        }
    }

    fn mouse_down(
        editor: &mut Editor,
        event: &MouseDownEvent,
        position_map: &PositionMap,
        text_bounds: Bounds<Pixels>,
        gutter_bounds: Bounds<Pixels>,
        cx: &mut ViewContext<Editor>,
    ) -> bool {
        let mut click_count = event.click_count;
        let modifiers = event.modifiers;

        if gutter_bounds.contains_point(&event.position) {
            click_count = 3; // Simulate triple-click when clicking the gutter to select lines
        } else if !text_bounds.contains_point(&event.position) {
            return false;
        }

        let point_for_position = position_map.point_for_position(text_bounds, event.position);
        let position = point_for_position.previous_valid;
        if modifiers.shift && modifiers.alt {
            editor.select(
                SelectPhase::BeginColumnar {
                    position,
                    goal_column: point_for_position.exact_unclipped.column(),
                },
                cx,
            );
        } else if modifiers.shift && !modifiers.control && !modifiers.alt && !modifiers.command {
            editor.select(
                SelectPhase::Extend {
                    position,
                    click_count,
                },
                cx,
            );
        } else {
            editor.select(
                SelectPhase::Begin {
                    position,
                    add: modifiers.alt,
                    click_count,
                },
                cx,
            );
        }

        true
    }

    // fn mouse_right_down(
    //     editor: &mut Editor,
    //     position: gpui::Point<Pixels>,
    //     position_map: &PositionMap,
    //     text_bounds: Bounds<Pixels>,
    //     cx: &mut EventContext<Editor>,
    // ) -> bool {
    //     if !text_bounds.contains_point(position) {
    //         return false;
    //     }
    //     let point_for_position = position_map.point_for_position(text_bounds, position);
    //     mouse_context_menu::deploy_context_menu(
    //         editor,
    //         position,
    //         point_for_position.previous_valid,
    //         cx,
    //     );
    //     true
    // }

    fn mouse_up(
        editor: &mut Editor,
        event: &MouseUpEvent,
        position_map: &PositionMap,
        text_bounds: Bounds<Pixels>,
        cx: &mut ViewContext<Editor>,
    ) -> bool {
        let end_selection = editor.has_pending_selection();
        let pending_nonempty_selections = editor.has_pending_nonempty_selection();

        if end_selection {
            editor.select(SelectPhase::End, cx);
        }

        if !pending_nonempty_selections
            && event.modifiers.command
            && text_bounds.contains_point(&event.position)
        {
            let point = position_map.point_for_position(text_bounds, event.position);
            let could_be_inlay = point.as_valid().is_none();
            let split = event.modifiers.alt;
            if event.modifiers.shift || could_be_inlay {
                go_to_fetched_type_definition(editor, point, split, cx);
            } else {
                go_to_fetched_definition(editor, point, split, cx);
            }

            return true;
        }

        end_selection
    }

    fn mouse_moved(
        editor: &mut Editor,
        event: &MouseMoveEvent,
        position_map: &PositionMap,
        text_bounds: Bounds<Pixels>,
        gutter_bounds: Bounds<Pixels>,
        cx: &mut ViewContext<Editor>,
    ) -> bool {
        let modifiers = event.modifiers;
        if editor.has_pending_selection() && event.pressed_button == Some(MouseButton::Left) {
            let point_for_position = position_map.point_for_position(text_bounds, event.position);
            let mut scroll_delta = gpui::Point::<f32>::zero();
            let vertical_margin = position_map.line_height.min(text_bounds.size.height / 3.0);
            let top = text_bounds.origin.y + vertical_margin;
            let bottom = text_bounds.lower_left().y - vertical_margin;
            if event.position.y < top {
                scroll_delta.y = -scale_vertical_mouse_autoscroll_delta(top - event.position.y);
            }
            if event.position.y > bottom {
                scroll_delta.y = scale_vertical_mouse_autoscroll_delta(event.position.y - bottom);
            }

            let horizontal_margin = position_map.line_height.min(text_bounds.size.width / 3.0);
            let left = text_bounds.origin.x + horizontal_margin;
            let right = text_bounds.upper_right().x - horizontal_margin;
            if event.position.x < left {
                scroll_delta.x = -scale_horizontal_mouse_autoscroll_delta(left - event.position.x);
            }
            if event.position.x > right {
                scroll_delta.x = scale_horizontal_mouse_autoscroll_delta(event.position.x - right);
            }

            editor.select(
                SelectPhase::Update {
                    position: point_for_position.previous_valid,
                    goal_column: point_for_position.exact_unclipped.column(),
                    scroll_position: (position_map.snapshot.scroll_position() + scroll_delta)
                        .clamp(&gpui::Point::zero(), &position_map.scroll_max),
                },
                cx,
            );
        }

        let text_hovered = text_bounds.contains_point(&event.position);
        let gutter_hovered = gutter_bounds.contains_point(&event.position);
        editor.set_gutter_hovered(gutter_hovered, cx);

        // Don't trigger hover popover if mouse is hovering over context menu
        if text_hovered {
            let point_for_position = position_map.point_for_position(text_bounds, event.position);

            match point_for_position.as_valid() {
                Some(point) => {
                    update_go_to_definition_link(
                        editor,
                        Some(GoToDefinitionTrigger::Text(point)),
                        modifiers.command,
                        modifiers.shift,
                        cx,
                    );
                    hover_at(editor, Some(point), cx);
                }
                None => {
                    update_inlay_link_and_hover_points(
                        &position_map.snapshot,
                        point_for_position,
                        editor,
                        modifiers.command,
                        modifiers.shift,
                        cx,
                    );
                }
            }

            true
        } else {
            update_go_to_definition_link(editor, None, modifiers.command, modifiers.shift, cx);
            hover_at(editor, None, cx);
            gutter_hovered
        }
    }

    fn scroll(
        editor: &mut Editor,
        event: &ScrollWheelEvent,
        position_map: &PositionMap,
        bounds: Bounds<Pixels>,
        cx: &mut ViewContext<Editor>,
    ) -> bool {
        if !bounds.contains_point(&event.position) {
            return false;
        }

        let line_height = position_map.line_height;
        let max_glyph_width = position_map.em_width;
        let (delta, axis) = match event.delta {
            gpui::ScrollDelta::Pixels(mut pixels) => {
                //Trackpad
                let axis = position_map.snapshot.ongoing_scroll.filter(&mut pixels);
                (pixels, axis)
            }

            gpui::ScrollDelta::Lines(lines) => {
                //Not trackpad
                let pixels = point(lines.x * max_glyph_width, lines.y * line_height);
                (pixels, None)
            }
        };

        let scroll_position = position_map.snapshot.scroll_position();
        let x = f32::from((scroll_position.x * max_glyph_width - delta.x) / max_glyph_width);
        let y = f32::from((scroll_position.y * line_height - delta.y) / line_height);
        let scroll_position = point(x, y).clamp(&point(0., 0.), &position_map.scroll_max);
        editor.scroll(scroll_position, axis, cx);

        true
    }

    fn paint_background(
        &self,
        gutter_bounds: Bounds<Pixels>,
        text_bounds: Bounds<Pixels>,
        layout: &LayoutState,
        cx: &mut ViewContext<Editor>,
    ) {
        let bounds = gutter_bounds.union(&text_bounds);
        let scroll_top =
            layout.position_map.snapshot.scroll_position().y * layout.position_map.line_height;
        let gutter_bg = cx.theme().colors().editor_gutter_background;
        cx.paint_quad(
            gutter_bounds,
            Corners::default(),
            gutter_bg,
            Edges::default(),
            transparent_black(),
        );
        cx.paint_quad(
            text_bounds,
            Corners::default(),
            self.style.background,
            Edges::default(),
            transparent_black(),
        );

        if let EditorMode::Full = layout.mode {
            let mut active_rows = layout.active_rows.iter().peekable();
            while let Some((start_row, contains_non_empty_selection)) = active_rows.next() {
                let mut end_row = *start_row;
                while active_rows.peek().map_or(false, |r| {
                    *r.0 == end_row + 1 && r.1 == contains_non_empty_selection
                }) {
                    active_rows.next().unwrap();
                    end_row += 1;
                }

                if !contains_non_empty_selection {
                    let origin = point(
                        bounds.origin.x,
                        bounds.origin.y + (layout.position_map.line_height * *start_row as f32)
                            - scroll_top,
                    );
                    let size = size(
                        bounds.size.width,
                        layout.position_map.line_height * (end_row - start_row + 1) as f32,
                    );
                    let active_line_bg = cx.theme().colors().editor_active_line_background;
                    cx.paint_quad(
                        Bounds { origin, size },
                        Corners::default(),
                        active_line_bg,
                        Edges::default(),
                        transparent_black(),
                    );
                }
            }

            if let Some(highlighted_rows) = &layout.highlighted_rows {
                let origin = point(
                    bounds.origin.x,
                    bounds.origin.y
                        + (layout.position_map.line_height * highlighted_rows.start as f32)
                        - scroll_top,
                );
                let size = size(
                    bounds.size.width,
                    layout.position_map.line_height * highlighted_rows.len() as f32,
                );
                let highlighted_line_bg = cx.theme().colors().editor_highlighted_line_background;
                cx.paint_quad(
                    Bounds { origin, size },
                    Corners::default(),
                    highlighted_line_bg,
                    Edges::default(),
                    transparent_black(),
                );
            }

            let scroll_left =
                layout.position_map.snapshot.scroll_position().x * layout.position_map.em_width;

            for (wrap_position, active) in layout.wrap_guides.iter() {
                let x = (text_bounds.origin.x + *wrap_position + layout.position_map.em_width / 2.)
                    - scroll_left;

                if x < text_bounds.origin.x
                    || (layout.show_scrollbars && x > self.scrollbar_left(&bounds))
                {
                    continue;
                }

                let color = if *active {
                    cx.theme().colors().editor_active_wrap_guide
                } else {
                    cx.theme().colors().editor_wrap_guide
                };
                cx.paint_quad(
                    Bounds {
                        origin: point(x, text_bounds.origin.y),
                        size: size(px(1.), text_bounds.size.height),
                    },
                    Corners::default(),
                    color,
                    Edges::default(),
                    transparent_black(),
                );
            }
        }
    }

    fn paint_gutter(
        &mut self,
        bounds: Bounds<Pixels>,
        layout: &mut LayoutState,
        editor: &mut Editor,
        cx: &mut ViewContext<Editor>,
    ) {
        let line_height = layout.position_map.line_height;

        let scroll_position = layout.position_map.snapshot.scroll_position();
        let scroll_top = scroll_position.y * line_height;

        let show_gutter = matches!(
            ProjectSettings::get_global(cx).git.git_gutter,
            Some(GitGutterSetting::TrackedFiles)
        );

        if show_gutter {
            Self::paint_diff_hunks(bounds, layout, cx);
        }

        for (ix, line) in layout.line_number_layouts.iter().enumerate() {
            if let Some(line) = line {
                let line_origin = bounds.origin
                    + point(
                        bounds.size.width - line.width - layout.gutter_padding,
                        ix as f32 * line_height - (scroll_top % line_height),
                    );

                line.paint(line_origin, line_height, cx);
            }
        }

        for (ix, fold_indicator) in layout.fold_indicators.iter_mut().enumerate() {
            if let Some(fold_indicator) = fold_indicator.as_mut() {
                let available_space = size(
                    AvailableSpace::MinContent,
                    AvailableSpace::Definite(line_height * 0.55),
                );
                let fold_indicator_size = fold_indicator.measure(available_space, editor, cx);

                let position = point(
                    bounds.size.width - layout.gutter_padding,
                    ix as f32 * line_height - (scroll_top % line_height),
                );
                let centering_offset = point(
                    (layout.gutter_padding + layout.gutter_margin - fold_indicator_size.width) / 2.,
                    (line_height - fold_indicator_size.height) / 2.,
                );
                let origin = bounds.origin + position + centering_offset;
                fold_indicator.draw(origin, available_space, editor, cx);
            }
        }

        if let Some(indicator) = layout.code_actions_indicator.as_mut() {
            let available_space = size(
                AvailableSpace::MinContent,
                AvailableSpace::Definite(line_height),
            );
            let indicator_size = indicator.element.measure(available_space, editor, cx);
            let mut x = Pixels::ZERO;
            let mut y = indicator.row as f32 * line_height - scroll_top;
            // Center indicator.
            x += ((layout.gutter_padding + layout.gutter_margin) - indicator_size.width) / 2.;
            y += (line_height - indicator_size.height) / 2.;
            indicator
                .element
                .draw(bounds.origin + point(x, y), available_space, editor, cx);
        }
    }

    fn paint_diff_hunks(
        bounds: Bounds<Pixels>,
        layout: &LayoutState,
        cx: &mut ViewContext<Editor>,
    ) {
        // todo!()
        // let diff_style = &theme::current(cx).editor.diff.clone();
        // let line_height = layout.position_map.line_height;

        // let scroll_position = layout.position_map.snapshot.scroll_position();
        // let scroll_top = scroll_position.y * line_height;

        // for hunk in &layout.display_hunks {
        //     let (display_row_range, status) = match hunk {
        //         //TODO: This rendering is entirely a horrible hack
        //         &DisplayDiffHunk::Folded { display_row: row } => {
        //             let start_y = row as f32 * line_height - scroll_top;
        //             let end_y = start_y + line_height;

        //             let width = diff_style.removed_width_em * line_height;
        //             let highlight_origin = bounds.origin + point(-width, start_y);
        //             let highlight_size = point(width * 2., end_y - start_y);
        //             let highlight_bounds = Bounds::<Pixels>::new(highlight_origin, highlight_size);

        //             cx.paint_quad(Quad {
        //                 bounds: highlight_bounds,
        //                 background: Some(diff_style.modified),
        //                 border: Border::new(0., Color::transparent_black()).into(),
        //                 corner_radii: (1. * line_height).into(),
        //             });

        //             continue;
        //         }

        //         DisplayDiffHunk::Unfolded {
        //             display_row_range,
        //             status,
        //         } => (display_row_range, status),
        //     };

        //     let color = match status {
        //         DiffHunkStatus::Added => diff_style.inserted,
        //         DiffHunkStatus::Modified => diff_style.modified,

        //         //TODO: This rendering is entirely a horrible hack
        //         DiffHunkStatus::Removed => {
        //             let row = display_row_range.start;

        //             let offset = line_height / 2.;
        //             let start_y = row as f32 * line_height - offset - scroll_top;
        //             let end_y = start_y + line_height;

        //             let width = diff_style.removed_width_em * line_height;
        //             let highlight_origin = bounds.origin + point(-width, start_y);
        //             let highlight_size = point(width * 2., end_y - start_y);
        //             let highlight_bounds = Bounds::<Pixels>::new(highlight_origin, highlight_size);

        //             cx.paint_quad(Quad {
        //                 bounds: highlight_bounds,
        //                 background: Some(diff_style.deleted),
        //                 border: Border::new(0., Color::transparent_black()).into(),
        //                 corner_radii: (1. * line_height).into(),
        //             });

        //             continue;
        //         }
        //     };

        //     let start_row = display_row_range.start;
        //     let end_row = display_row_range.end;

        //     let start_y = start_row as f32 * line_height - scroll_top;
        //     let end_y = end_row as f32 * line_height - scroll_top;

        //     let width = diff_style.width_em * line_height;
        //     let highlight_origin = bounds.origin + point(-width, start_y);
        //     let highlight_size = point(width * 2., end_y - start_y);
        //     let highlight_bounds = Bounds::<Pixels>::new(highlight_origin, highlight_size);

        //     cx.paint_quad(Quad {
        //         bounds: highlight_bounds,
        //         background: Some(color),
        //         border: Border::new(0., Color::transparent_black()).into(),
        //         corner_radii: (diff_style.corner_radius * line_height).into(),
        //     });
        // }
    }

    fn paint_text(
        &mut self,
        text_bounds: Bounds<Pixels>,
        layout: &mut LayoutState,
        editor: &mut Editor,
        cx: &mut ViewContext<Editor>,
    ) {
        let scroll_position = layout.position_map.snapshot.scroll_position();
        let start_row = layout.visible_display_row_range.start;
        let content_origin = text_bounds.origin + point(layout.gutter_margin, Pixels::ZERO);
        let line_end_overshoot = 0.15 * layout.position_map.line_height;
        let whitespace_setting = editor.buffer.read(cx).settings_at(0, cx).show_whitespaces;

        cx.with_content_mask(
            Some(ContentMask {
                bounds: text_bounds,
            }),
            |cx| {
                // todo!("cursor region")
                // cx.scene().push_cursor_region(CursorRegion {
                //     bounds,
                //     style: if !editor.link_go_to_definition_state.definitions.is_empty {
                //         CursorStyle::PointingHand
                //     } else {
                //         CursorStyle::IBeam
                //     },
                // });

                let fold_corner_radius = 0.15 * layout.position_map.line_height;
                cx.with_element_id(Some("folds"), |cx| {
                    let snapshot = &layout.position_map.snapshot;
                    for fold in snapshot.folds_in_range(layout.visible_anchor_range.clone()) {
                        let fold_range = fold.range.clone();
                        let display_range = fold.range.start.to_display_point(&snapshot)
                            ..fold.range.end.to_display_point(&snapshot);
                        debug_assert_eq!(display_range.start.row(), display_range.end.row());
                        let row = display_range.start.row();

                        let line_layout = &layout.position_map.line_layouts
                            [(row - layout.visible_display_row_range.start) as usize]
                            .line;
                        let start_x = content_origin.x
                            + line_layout.x_for_index(display_range.start.column() as usize)
                            - layout.position_map.scroll_position.x;
                        let start_y = content_origin.y
                            + row as f32 * layout.position_map.line_height
                            - layout.position_map.scroll_position.y;
                        let end_x = content_origin.x
                            + line_layout.x_for_index(display_range.end.column() as usize)
                            - layout.position_map.scroll_position.x;

                        let fold_bounds = Bounds {
                            origin: point(start_x, start_y),
                            size: size(end_x - start_x, layout.position_map.line_height),
                        };

                        let fold_background = cx.with_z_index(1, |cx| {
                            div()
                                .id(fold.id)
                                .size_full()
                                .on_mouse_down(MouseButton::Left, |_, _, cx| cx.stop_propagation())
                                .on_click(move |editor: &mut Editor, _, cx| {
                                    editor.unfold_ranges(
                                        [fold_range.start..fold_range.end],
                                        true,
                                        false,
                                        cx,
                                    );
                                    cx.stop_propagation();
                                })
                                .draw(
                                    fold_bounds.origin,
                                    fold_bounds.size,
                                    editor,
                                    cx,
                                    |fold_element_state, cx| {
                                        if fold_element_state.is_active() {
                                            gpui::blue()
                                        } else if fold_bounds.contains_point(&cx.mouse_position()) {
                                            gpui::black()
                                        } else {
                                            gpui::red()
                                        }
                                    },
                                )
                        });

                        self.paint_highlighted_range(
                            display_range.clone(),
                            fold_background,
                            fold_corner_radius,
                            fold_corner_radius * 2.,
                            layout,
                            content_origin,
                            text_bounds,
                            cx,
                        );
                    }
                });

                for (range, color) in &layout.highlighted_ranges {
                    self.paint_highlighted_range(
                        range.clone(),
                        *color,
                        Pixels::ZERO,
                        line_end_overshoot,
                        layout,
                        content_origin,
                        text_bounds,
                        cx,
                    );
                }

                let mut cursors = SmallVec::<[Cursor; 32]>::new();
                let corner_radius = 0.15 * layout.position_map.line_height;
                let mut invisible_display_ranges = SmallVec::<[Range<DisplayPoint>; 32]>::new();

                for (selection_style, selections) in &layout.selections {
                    for selection in selections {
                        self.paint_highlighted_range(
                            selection.range.clone(),
                            selection_style.selection,
                            corner_radius,
                            corner_radius * 2.,
                            layout,
                            content_origin,
                            text_bounds,
                            cx,
                        );

                        if selection.is_local && !selection.range.is_empty() {
                            invisible_display_ranges.push(selection.range.clone());
                        }

                        if !selection.is_local || editor.show_local_cursors(cx) {
                            let cursor_position = selection.head;
                            if layout
                                .visible_display_row_range
                                .contains(&cursor_position.row())
                            {
                                let cursor_row_layout = &layout.position_map.line_layouts
                                    [(cursor_position.row() - start_row) as usize]
                                    .line;
                                let cursor_column = cursor_position.column() as usize;

                                let cursor_character_x =
                                    cursor_row_layout.x_for_index(cursor_column);
                                let mut block_width = cursor_row_layout
                                    .x_for_index(cursor_column + 1)
                                    - cursor_character_x;
                                if block_width == Pixels::ZERO {
                                    block_width = layout.position_map.em_width;
                                }
                                let block_text = if let CursorShape::Block = selection.cursor_shape
                                {
                                    layout
                                        .position_map
                                        .snapshot
                                        .chars_at(cursor_position)
                                        .next()
                                        .and_then(|(character, _)| {
                                            let text = character.to_string();
                                            cx.text_system()
                                                .layout_text(
                                                    &text,
                                                    cursor_row_layout.font_size,
                                                    &[TextRun {
                                                        len: text.len(),
                                                        font: self.style.text.font(),
                                                        color: self.style.background,
                                                        underline: None,
                                                    }],
                                                    None,
                                                )
                                                .unwrap()
                                                .pop()
                                        })
                                } else {
                                    None
                                };

                                let x = cursor_character_x - layout.position_map.scroll_position.x;
                                let y = cursor_position.row() as f32
                                    * layout.position_map.line_height
                                    - layout.position_map.scroll_position.y;
                                if selection.is_newest {
                                    editor.pixel_position_of_newest_cursor = Some(point(
                                        text_bounds.origin.x + x + block_width / 2.,
                                        text_bounds.origin.y
                                            + y
                                            + layout.position_map.line_height / 2.,
                                    ));
                                }
                                cursors.push(Cursor {
                                    color: selection_style.cursor,
                                    block_width,
                                    origin: point(x, y),
                                    line_height: layout.position_map.line_height,
                                    shape: selection.cursor_shape,
                                    block_text,
                                });
                            }
                        }
                    }
                }

                for (ix, line_with_invisibles) in
                    layout.position_map.line_layouts.iter().enumerate()
                {
                    let row = start_row + ix as u32;
                    line_with_invisibles.draw(
                        layout,
                        row,
                        content_origin,
                        whitespace_setting,
                        &invisible_display_ranges,
                        cx,
                    )
                }

                cx.with_z_index(0, |cx| {
                    for cursor in cursors {
                        cursor.paint(content_origin, cx);
                    }
                });

                if let Some((position, context_menu)) = layout.context_menu.as_mut() {
                    cx.with_z_index(1, |cx| {
                        let line_height = self.style.text.line_height_in_pixels(cx.rem_size());
                        let available_space = size(
                            AvailableSpace::MinContent,
                            AvailableSpace::Definite(
                                (12. * line_height)
                                    .min((text_bounds.size.height - line_height) / 2.),
                            ),
                        );
                        let context_menu_size = context_menu.measure(available_space, editor, cx);

                        let cursor_row_layout = &layout.position_map.line_layouts
                            [(position.row() - start_row) as usize]
                            .line;
                        let x = cursor_row_layout.x_for_index(position.column() as usize)
                            - layout.position_map.scroll_position.x;
                        let y = (position.row() + 1) as f32 * layout.position_map.line_height
                            - layout.position_map.scroll_position.y;
                        let mut list_origin = content_origin + point(x, y);
                        let list_width = context_menu_size.width;
                        let list_height = context_menu_size.height;

                        // Snap the right edge of the list to the right edge of the window if
                        // its horizontal bounds overflow.
                        if list_origin.x + list_width > cx.viewport_size().width {
                            list_origin.x =
                                (cx.viewport_size().width - list_width).max(Pixels::ZERO);
                        }

                        if list_origin.y + list_height > text_bounds.lower_right().y {
                            list_origin.y -= layout.position_map.line_height - list_height;
                        }

                        context_menu.draw(list_origin, available_space, editor, cx);
                    })
                }

                // if let Some((position, hover_popovers)) = layout.hover_popovers.as_mut() {
                //     cx.scene().push_stacking_context(None, None);

                //     // This is safe because we check on layout whether the required row is available
                //     let hovered_row_layout =
                //         &layout.position_map.line_layouts[(position.row() - start_row) as usize].line;

                //     // Minimum required size: Take the first popover, and add 1.5 times the minimum popover
                //     // height. This is the size we will use to decide whether to render popovers above or below
                //     // the hovered line.
                //     let first_size = hover_popovers[0].size();
                //     let height_to_reserve = first_size.y
                //         + 1.5 * MIN_POPOVER_LINE_HEIGHT as f32 * layout.position_map.line_height;

                //     // Compute Hovered Point
                //     let x = hovered_row_layout.x_for_index(position.column() as usize) - scroll_left;
                //     let y = position.row() as f32 * layout.position_map.line_height - scroll_top;
                //     let hovered_point = content_origin + point(x, y);

                //     if hovered_point.y - height_to_reserve > 0.0 {
                //         // There is enough space above. Render popovers above the hovered point
                //         let mut current_y = hovered_point.y;
                //         for hover_popover in hover_popovers {
                //             let size = hover_popover.size();
                //             let mut popover_origin = point(hovered_point.x, current_y - size.y);

                //             let x_out_of_bounds = bounds.max_x - (popover_origin.x + size.x);
                //             if x_out_of_bounds < 0.0 {
                //                 popover_origin.set_x(popover_origin.x + x_out_of_bounds);
                //             }

                //             hover_popover.paint(
                //                 popover_origin,
                //                 Bounds::<Pixels>::from_points(
                //                     gpui::Point::<Pixels>::zero(),
                //                     point(f32::MAX, f32::MAX),
                //                 ), // Let content bleed outside of editor
                //                 editor,
                //                 cx,
                //             );

                //             current_y = popover_origin.y - HOVER_POPOVER_GAP;
                //         }
                //     } else {
                //         // There is not enough space above. Render popovers below the hovered point
                //         let mut current_y = hovered_point.y + layout.position_map.line_height;
                //         for hover_popover in hover_popovers {
                //             let size = hover_popover.size();
                //             let mut popover_origin = point(hovered_point.x, current_y);

                //             let x_out_of_bounds = bounds.max_x - (popover_origin.x + size.x);
                //             if x_out_of_bounds < 0.0 {
                //                 popover_origin.set_x(popover_origin.x + x_out_of_bounds);
                //             }

                //             hover_popover.paint(
                //                 popover_origin,
                //                 Bounds::<Pixels>::from_points(
                //                     gpui::Point::<Pixels>::zero(),
                //                     point(f32::MAX, f32::MAX),
                //                 ), // Let content bleed outside of editor
                //                 editor,
                //                 cx,
                //             );

                //             current_y = popover_origin.y + size.y + HOVER_POPOVER_GAP;
                //         }
                //     }

                //     cx.scene().pop_stacking_context();
                // }
            },
        )
    }

    fn scrollbar_left(&self, bounds: &Bounds<Pixels>) -> Pixels {
        bounds.upper_right().x - self.style.scrollbar_width
    }

    // fn paint_scrollbar(
    //     &mut self,
    //     bounds: Bounds<Pixels>,
    //     layout: &mut LayoutState,
    //     editor: &Editor,
    //     cx: &mut ViewContext<Editor>,
    // ) {
    //     enum ScrollbarMouseHandlers {}
    //     if layout.mode != EditorMode::Full {
    //         return;
    //     }

    //     let style = &self.style.theme.scrollbar;

    //     let top = bounds.min_y;
    //     let bottom = bounds.max_y;
    //     let right = bounds.max_x;
    //     let left = self.scrollbar_left(&bounds);
    //     let row_range = &layout.scrollbar_row_range;
    //     let max_row = layout.max_row as f32 + (row_range.end - row_range.start);

    //     let mut height = bounds.height();
    //     let mut first_row_y_offset = 0.0;

    //     // Impose a minimum height on the scrollbar thumb
    //     let row_height = height / max_row;
    //     let min_thumb_height =
    //         style.min_height_factor * cx.font_cache.line_height(self.style.text.font_size);
    //     let thumb_height = (row_range.end - row_range.start) * row_height;
    //     if thumb_height < min_thumb_height {
    //         first_row_y_offset = (min_thumb_height - thumb_height) / 2.0;
    //         height -= min_thumb_height - thumb_height;
    //     }

    //     let y_for_row = |row: f32| -> f32 { top + first_row_y_offset + row * row_height };

    //     let thumb_top = y_for_row(row_range.start) - first_row_y_offset;
    //     let thumb_bottom = y_for_row(row_range.end) + first_row_y_offset;
    //     let track_bounds = Bounds::<Pixels>::from_points(point(left, top), point(right, bottom));
    //     let thumb_bounds = Bounds::<Pixels>::from_points(point(left, thumb_top), point(right, thumb_bottom));

    //     if layout.show_scrollbars {
    //         cx.paint_quad(Quad {
    //             bounds: track_bounds,
    //             border: style.track.border.into(),
    //             background: style.track.background_color,
    //             ..Default::default()
    //         });
    //         let scrollbar_settings = settings::get::<EditorSettings>(cx).scrollbar;
    //         let theme = theme::current(cx);
    //         let scrollbar_theme = &theme.editor.scrollbar;
    //         if layout.is_singleton && scrollbar_settings.selections {
    //             let start_anchor = Anchor::min();
    //             let end_anchor = Anchor::max;
    //             let color = scrollbar_theme.selections;
    //             let border = Border {
    //                 width: 1.,
    //                 color: style.thumb.border.color,
    //                 overlay: false,
    //                 top: false,
    //                 right: true,
    //                 bottom: false,
    //                 left: true,
    //             };
    //             let mut push_region = |start: DisplayPoint, end: DisplayPoint| {
    //                 let start_y = y_for_row(start.row() as f32);
    //                 let mut end_y = y_for_row(end.row() as f32);
    //                 if end_y - start_y < 1. {
    //                     end_y = start_y + 1.;
    //                 }
    //                 let bounds = Bounds::<Pixels>::from_points(point(left, start_y), point(right, end_y));

    //                 cx.paint_quad(Quad {
    //                     bounds,
    //                     background: Some(color),
    //                     border: border.into(),
    //                     corner_radii: style.thumb.corner_radii.into(),
    //                 })
    //             };
    //             let background_ranges = editor
    //                 .background_highlight_row_ranges::<crate::items::BufferSearchHighlights>(
    //                     start_anchor..end_anchor,
    //                     &layout.position_map.snapshot,
    //                     50000,
    //                 );
    //             for row in background_ranges {
    //                 let start = row.start();
    //                 let end = row.end();
    //                 push_region(*start, *end);
    //             }
    //         }

    //         if layout.is_singleton && scrollbar_settings.git_diff {
    //             let diff_style = scrollbar_theme.git.clone();
    //             for hunk in layout
    //                 .position_map
    //                 .snapshot
    //                 .buffer_snapshot
    //                 .git_diff_hunks_in_range(0..(max_row.floor() as u32))
    //             {
    //                 let start_display = Point::new(hunk.buffer_range.start, 0)
    //                     .to_display_point(&layout.position_map.snapshot.display_snapshot);
    //                 let end_display = Point::new(hunk.buffer_range.end, 0)
    //                     .to_display_point(&layout.position_map.snapshot.display_snapshot);
    //                 let start_y = y_for_row(start_display.row() as f32);
    //                 let mut end_y = if hunk.buffer_range.start == hunk.buffer_range.end {
    //                     y_for_row((end_display.row() + 1) as f32)
    //                 } else {
    //                     y_for_row((end_display.row()) as f32)
    //                 };

    //                 if end_y - start_y < 1. {
    //                     end_y = start_y + 1.;
    //                 }
    //                 let bounds = Bounds::<Pixels>::from_points(point(left, start_y), point(right, end_y));

    //                 let color = match hunk.status() {
    //                     DiffHunkStatus::Added => diff_style.inserted,
    //                     DiffHunkStatus::Modified => diff_style.modified,
    //                     DiffHunkStatus::Removed => diff_style.deleted,
    //                 };

    //                 let border = Border {
    //                     width: 1.,
    //                     color: style.thumb.border.color,
    //                     overlay: false,
    //                     top: false,
    //                     right: true,
    //                     bottom: false,
    //                     left: true,
    //                 };

    //                 cx.paint_quad(Quad {
    //                     bounds,
    //                     background: Some(color),
    //                     border: border.into(),
    //                     corner_radii: style.thumb.corner_radii.into(),
    //                 })
    //             }
    //         }

    //         cx.paint_quad(Quad {
    //             bounds: thumb_bounds,
    //             border: style.thumb.border.into(),
    //             background: style.thumb.background_color,
    //             corner_radii: style.thumb.corner_radii.into(),
    //         });
    //     }

    //     cx.scene().push_cursor_region(CursorRegion {
    //         bounds: track_bounds,
    //         style: CursorStyle::Arrow,
    //     });
    //     let region_id = cx.view_id();
    //     cx.scene().push_mouse_region(
    //         MouseRegion::new::<ScrollbarMouseHandlers>(region_id, region_id, track_bounds)
    //             .on_move(move |event, editor: &mut Editor, cx| {
    //                 if event.pressed_button.is_none() {
    //                     editor.scroll_manager.show_scrollbar(cx);
    //                 }
    //             })
    //             .on_down(MouseButton::Left, {
    //                 let row_range = row_range.clone();
    //                 move |event, editor: &mut Editor, cx| {
    //                     let y = event.position.y;
    //                     if y < thumb_top || thumb_bottom < y {
    //                         let center_row = ((y - top) * max_row as f32 / height).round() as u32;
    //                         let top_row = center_row
    //                             .saturating_sub((row_range.end - row_range.start) as u32 / 2);
    //                         let mut position = editor.scroll_position(cx);
    //                         position.set_y(top_row as f32);
    //                         editor.set_scroll_position(position, cx);
    //                     } else {
    //                         editor.scroll_manager.show_scrollbar(cx);
    //                     }
    //                 }
    //             })
    //             .on_drag(MouseButton::Left, {
    //                 move |event, editor: &mut Editor, cx| {
    //                     if event.end {
    //                         return;
    //                     }

    //                     let y = event.prev_mouse_position.y;
    //                     let new_y = event.position.y;
    //                     if thumb_top < y && y < thumb_bottom {
    //                         let mut position = editor.scroll_position(cx);
    //                         position.set_y(position.y + (new_y - y) * (max_row as f32) / height);
    //                         if position.y < 0.0 {
    //                             position.set_y(0.);
    //                         }
    //                         editor.set_scroll_position(position, cx);
    //                     }
    //                 }
    //             }),
    //     );
    // }

    #[allow(clippy::too_many_arguments)]
    fn paint_highlighted_range(
        &self,
        range: Range<DisplayPoint>,
        color: Hsla,
        corner_radius: Pixels,
        line_end_overshoot: Pixels,
        layout: &LayoutState,
        content_origin: gpui::Point<Pixels>,
        bounds: Bounds<Pixels>,
        cx: &mut ViewContext<Editor>,
    ) {
        let start_row = layout.visible_display_row_range.start;
        let end_row = layout.visible_display_row_range.end;
        if range.start != range.end {
            let row_range = if range.end.column() == 0 {
                cmp::max(range.start.row(), start_row)..cmp::min(range.end.row(), end_row)
            } else {
                cmp::max(range.start.row(), start_row)..cmp::min(range.end.row() + 1, end_row)
            };

            let highlighted_range = HighlightedRange {
                color,
                line_height: layout.position_map.line_height,
                corner_radius,
                start_y: content_origin.y
                    + row_range.start as f32 * layout.position_map.line_height
                    - layout.position_map.scroll_position.y,
                lines: row_range
                    .into_iter()
                    .map(|row| {
                        let line_layout =
                            &layout.position_map.line_layouts[(row - start_row) as usize].line;
                        HighlightedRangeLine {
                            start_x: if row == range.start.row() {
                                content_origin.x
                                    + line_layout.x_for_index(range.start.column() as usize)
                                    - layout.position_map.scroll_position.x
                            } else {
                                content_origin.x - layout.position_map.scroll_position.x
                            },
                            end_x: if row == range.end.row() {
                                content_origin.x
                                    + line_layout.x_for_index(range.end.column() as usize)
                                    - layout.position_map.scroll_position.x
                            } else {
                                content_origin.x + line_layout.width + line_end_overshoot
                                    - layout.position_map.scroll_position.x
                            },
                        }
                    })
                    .collect(),
            };

            highlighted_range.paint(bounds, cx);
        }
    }

    fn paint_blocks(
        &mut self,
        bounds: Bounds<Pixels>,
        layout: &mut LayoutState,
        editor: &mut Editor,
        cx: &mut ViewContext<Editor>,
    ) {
        let scroll_position = layout.position_map.snapshot.scroll_position();
        let scroll_left = scroll_position.x * layout.position_map.em_width;
        let scroll_top = scroll_position.y * layout.position_map.line_height;

        for block in &mut layout.blocks {
            let mut origin = bounds.origin
                + point(
                    Pixels::ZERO,
                    block.row as f32 * layout.position_map.line_height - scroll_top,
                );
            if !matches!(block.style, BlockStyle::Sticky) {
                origin += point(-scroll_left, Pixels::ZERO);
            }
            block
                .element
                .draw(origin, block.available_space, editor, cx);
        }
    }

    fn column_pixels(&self, column: usize, cx: &ViewContext<Editor>) -> Pixels {
        let style = &self.style;
        let font_size = style.text.font_size.to_pixels(cx.rem_size());
        let layout = cx
            .text_system()
            .layout_text(
                " ".repeat(column).as_str(),
                font_size,
                &[TextRun {
                    len: column,
                    font: style.text.font(),
                    color: Hsla::default(),
                    underline: None,
                }],
                None,
            )
            .unwrap();

        layout[0].width
    }

    fn max_line_number_width(&self, snapshot: &EditorSnapshot, cx: &ViewContext<Editor>) -> Pixels {
        let digit_count = (snapshot.max_buffer_row() as f32 + 1.).log10().floor() as usize + 1;
        self.column_pixels(digit_count, cx)
    }

    //Folds contained in a hunk are ignored apart from shrinking visual size
    //If a fold contains any hunks then that fold line is marked as modified
    fn layout_git_gutters(
        &self,
        display_rows: Range<u32>,
        snapshot: &EditorSnapshot,
    ) -> Vec<DisplayDiffHunk> {
        let buffer_snapshot = &snapshot.buffer_snapshot;

        let buffer_start_row = DisplayPoint::new(display_rows.start, 0)
            .to_point(snapshot)
            .row;
        let buffer_end_row = DisplayPoint::new(display_rows.end, 0)
            .to_point(snapshot)
            .row;

        buffer_snapshot
            .git_diff_hunks_in_range(buffer_start_row..buffer_end_row)
            .map(|hunk| diff_hunk_to_display(hunk, snapshot))
            .dedup()
            .collect()
    }

    fn calculate_relative_line_numbers(
        &self,
        snapshot: &EditorSnapshot,
        rows: &Range<u32>,
        relative_to: Option<u32>,
    ) -> HashMap<u32, u32> {
        let mut relative_rows: HashMap<u32, u32> = Default::default();
        let Some(relative_to) = relative_to else {
            return relative_rows;
        };

        let start = rows.start.min(relative_to);
        let end = rows.end.max(relative_to);

        let buffer_rows = snapshot
            .buffer_rows(start)
            .take(1 + (end - start) as usize)
            .collect::<Vec<_>>();

        let head_idx = relative_to - start;
        let mut delta = 1;
        let mut i = head_idx + 1;
        while i < buffer_rows.len() as u32 {
            if buffer_rows[i as usize].is_some() {
                if rows.contains(&(i + start)) {
                    relative_rows.insert(i + start, delta);
                }
                delta += 1;
            }
            i += 1;
        }
        delta = 1;
        i = head_idx.min(buffer_rows.len() as u32 - 1);
        while i > 0 && buffer_rows[i as usize].is_none() {
            i -= 1;
        }

        while i > 0 {
            i -= 1;
            if buffer_rows[i as usize].is_some() {
                if rows.contains(&(i + start)) {
                    relative_rows.insert(i + start, delta);
                }
                delta += 1;
            }
        }

        relative_rows
    }

    fn layout_line_numbers(
        &self,
        rows: Range<u32>,
        active_rows: &BTreeMap<u32, bool>,
        newest_selection_head: DisplayPoint,
        is_singleton: bool,
        snapshot: &EditorSnapshot,
        cx: &ViewContext<Editor>,
    ) -> (
        Vec<Option<gpui::Line>>,
        Vec<Option<(FoldStatus, BufferRow, bool)>>,
    ) {
        let font_size = self.style.text.font_size.to_pixels(cx.rem_size());
        let include_line_numbers = snapshot.mode == EditorMode::Full;
        let mut line_number_layouts = Vec::with_capacity(rows.len());
        let mut fold_statuses = Vec::with_capacity(rows.len());
        let mut line_number = String::new();
        let is_relative = EditorSettings::get_global(cx).relative_line_numbers;
        let relative_to = if is_relative {
            Some(newest_selection_head.row())
        } else {
            None
        };

        let relative_rows = self.calculate_relative_line_numbers(&snapshot, &rows, relative_to);

        for (ix, row) in snapshot
            .buffer_rows(rows.start)
            .take((rows.end - rows.start) as usize)
            .enumerate()
        {
            let display_row = rows.start + ix as u32;
            let (active, color) = if active_rows.contains_key(&display_row) {
                (true, cx.theme().colors().editor_active_line_number)
            } else {
                (false, cx.theme().colors().editor_line_number)
            };
            if let Some(buffer_row) = row {
                if include_line_numbers {
                    line_number.clear();
                    let default_number = buffer_row + 1;
                    let number = relative_rows
                        .get(&(ix as u32 + rows.start))
                        .unwrap_or(&default_number);
                    write!(&mut line_number, "{}", number).unwrap();
                    let run = TextRun {
                        len: line_number.len(),
                        font: self.style.text.font(),
                        color,
                        underline: None,
                    };
                    let layout = cx
                        .text_system()
                        .layout_text(&line_number, font_size, &[run], None)
                        .unwrap()
                        .pop()
                        .unwrap();
                    line_number_layouts.push(Some(layout));
                    fold_statuses.push(
                        is_singleton
                            .then(|| {
                                snapshot
                                    .fold_for_line(buffer_row)
                                    .map(|fold_status| (fold_status, buffer_row, active))
                            })
                            .flatten(),
                    )
                }
            } else {
                fold_statuses.push(None);
                line_number_layouts.push(None);
            }
        }

        (line_number_layouts, fold_statuses)
    }

    fn layout_lines(
        &mut self,
        rows: Range<u32>,
        line_number_layouts: &[Option<Line>],
        snapshot: &EditorSnapshot,
        cx: &ViewContext<Editor>,
    ) -> Vec<LineWithInvisibles> {
        if rows.start >= rows.end {
            return Vec::new();
        }

        // When the editor is empty and unfocused, then show the placeholder.
        if snapshot.is_empty() {
            let font_size = self.style.text.font_size.to_pixels(cx.rem_size());
            let placeholder_color = cx.theme().styles.colors.text_placeholder;
            let placeholder_text = snapshot.placeholder_text();
            let placeholder_lines = placeholder_text
                .as_ref()
                .map_or("", AsRef::as_ref)
                .split('\n')
                .skip(rows.start as usize)
                .chain(iter::repeat(""))
                .take(rows.len());
            placeholder_lines
                .map(|line| {
                    let run = TextRun {
                        len: line.len(),
                        font: self.style.text.font(),
                        color: placeholder_color,
                        underline: Default::default(),
                    };
                    cx.text_system()
                        .layout_text(line, font_size, &[run], None)
                        .unwrap()
                        .pop()
                        .unwrap()
                })
                .map(|line| LineWithInvisibles {
                    line,
                    invisibles: Vec::new(),
                })
                .collect()
        } else {
            let chunks = snapshot.highlighted_chunks(rows.clone(), true, &self.style);
            LineWithInvisibles::from_chunks(
                chunks,
                &self.style.text,
                MAX_LINE_LEN,
                rows.len() as usize,
                line_number_layouts,
                snapshot.mode,
                cx,
            )
        }
    }

    fn compute_layout(
        &mut self,
        editor: &mut Editor,
        cx: &mut ViewContext<'_, Editor>,
        mut bounds: Bounds<Pixels>,
    ) -> LayoutState {
        // let mut size = constraint.max;
        // if size.x.is_infinite() {
        //     unimplemented!("we don't yet handle an infinite width constraint on buffer elements");
        // }

        let snapshot = editor.snapshot(cx);
        let style = self.style.clone();

        let font_id = cx.text_system().font_id(&style.text.font()).unwrap();
        let font_size = style.text.font_size.to_pixels(cx.rem_size());
        let line_height = style.text.line_height_in_pixels(cx.rem_size());
        let em_width = cx
            .text_system()
            .typographic_bounds(font_id, font_size, 'm')
            .unwrap()
            .size
            .width;
        let em_advance = cx
            .text_system()
            .advance(font_id, font_size, 'm')
            .unwrap()
            .width;

        let gutter_padding;
        let gutter_width;
        let gutter_margin;
        if snapshot.show_gutter {
            let descent = cx.text_system().descent(font_id, font_size).unwrap();

            let gutter_padding_factor = 3.5;
            gutter_padding = (em_width * gutter_padding_factor).round();
            gutter_width = self.max_line_number_width(&snapshot, cx) + gutter_padding * 2.0;
            gutter_margin = -descent;
        } else {
            gutter_padding = Pixels::ZERO;
            gutter_width = Pixels::ZERO;
            gutter_margin = Pixels::ZERO;
        };

        editor.gutter_width = gutter_width;
        let text_width = bounds.size.width - gutter_width;
        let overscroll = size(em_width, px(0.));
        let snapshot = {
            editor.set_visible_line_count((bounds.size.height / line_height).into(), cx);

            let editor_width = text_width - gutter_margin - overscroll.width - em_width;
            let wrap_width = match editor.soft_wrap_mode(cx) {
                SoftWrap::None => (MAX_LINE_LEN / 2) as f32 * em_advance,
                SoftWrap::EditorWidth => editor_width,
                SoftWrap::Column(column) => editor_width.min(column as f32 * em_advance),
            };

            if editor.set_wrap_width(Some(wrap_width), cx) {
                editor.snapshot(cx)
            } else {
                snapshot
            }
        };

        let wrap_guides = editor
            .wrap_guides(cx)
            .iter()
            .map(|(guide, active)| (self.column_pixels(*guide, cx), *active))
            .collect::<SmallVec<[_; 2]>>();

        let scroll_height = Pixels::from(snapshot.max_point().row() + 1) * line_height;
        // todo!("this should happen during layout")
        let editor_mode = snapshot.mode;
        if let EditorMode::AutoHeight { max_lines } = editor_mode {
            todo!()
            //     size.set_y(
            //         scroll_height
            //             .min(constraint.max_along(Axis::Vertical))
            //             .max(constraint.min_along(Axis::Vertical))
            //             .max(line_height)
            //             .min(line_height * max_lines as f32),
            //     )
        } else if let EditorMode::SingleLine = editor_mode {
            bounds.size.height = line_height.min(bounds.size.height);
        }
        // todo!()
        // else if size.y.is_infinite() {
        //     //     size.set_y(scroll_height);
        // }
        //
        let gutter_size = size(gutter_width, bounds.size.height);
        let text_size = size(text_width, bounds.size.height);

        let autoscroll_horizontally =
            editor.autoscroll_vertically(bounds.size.height, line_height, cx);
        let mut snapshot = editor.snapshot(cx);

        let scroll_position = snapshot.scroll_position();
        // The scroll position is a fractional point, the whole number of which represents
        // the top of the window in terms of display rows.
        let start_row = scroll_position.y as u32;
        let height_in_lines = f32::from(bounds.size.height / line_height);
        let max_row = snapshot.max_point().row();

        // Add 1 to ensure selections bleed off screen
        let end_row = 1 + cmp::min((scroll_position.y + height_in_lines).ceil() as u32, max_row);

        let start_anchor = if start_row == 0 {
            Anchor::min()
        } else {
            snapshot
                .buffer_snapshot
                .anchor_before(DisplayPoint::new(start_row, 0).to_offset(&snapshot, Bias::Left))
        };
        let end_anchor = if end_row > max_row {
            Anchor::max()
        } else {
            snapshot
                .buffer_snapshot
                .anchor_before(DisplayPoint::new(end_row, 0).to_offset(&snapshot, Bias::Right))
        };

        let mut selections: Vec<(PlayerColor, Vec<SelectionLayout>)> = Vec::new();
        let mut active_rows = BTreeMap::new();
        let is_singleton = editor.is_singleton(cx);

        let highlighted_rows = editor.highlighted_rows();
        let highlighted_ranges = editor.background_highlights_in_range(
            start_anchor..end_anchor,
            &snapshot.display_snapshot,
            cx.theme().colors(),
        );

        let mut newest_selection_head = None;

        if editor.show_local_selections {
            let mut local_selections: Vec<Selection<Point>> = editor
                .selections
                .disjoint_in_range(start_anchor..end_anchor, cx);
            local_selections.extend(editor.selections.pending(cx));
            let mut layouts = Vec::new();
            let newest = editor.selections.newest(cx);
            for selection in local_selections.drain(..) {
                let is_empty = selection.start == selection.end;
                let is_newest = selection == newest;

                let layout = SelectionLayout::new(
                    selection,
                    editor.selections.line_mode,
                    editor.cursor_shape,
                    &snapshot.display_snapshot,
                    is_newest,
                    true,
                );
                if is_newest {
                    newest_selection_head = Some(layout.head);
                }

                for row in cmp::max(layout.active_rows.start, start_row)
                    ..=cmp::min(layout.active_rows.end, end_row)
                {
                    let contains_non_empty_selection = active_rows.entry(row).or_insert(!is_empty);
                    *contains_non_empty_selection |= !is_empty;
                }
                layouts.push(layout);
            }

            selections.push((style.local_player, layouts));
        }

        if let Some(collaboration_hub) = &editor.collaboration_hub {
            // When following someone, render the local selections in their color.
            if let Some(leader_id) = editor.leader_peer_id {
                if let Some(collaborator) = collaboration_hub.collaborators(cx).get(&leader_id) {
                    if let Some(participant_index) = collaboration_hub
                        .user_participant_indices(cx)
                        .get(&collaborator.user_id)
                    {
                        if let Some((local_selection_style, _)) = selections.first_mut() {
                            *local_selection_style = cx
                                .theme()
                                .players()
                                .color_for_participant(participant_index.0);
                        }
                    }
                }
            }

            let mut remote_selections = HashMap::default();
            for selection in snapshot.remote_selections_in_range(
                &(start_anchor..end_anchor),
                collaboration_hub.as_ref(),
                cx,
            ) {
                let selection_style = if let Some(participant_index) = selection.participant_index {
                    cx.theme()
                        .players()
                        .color_for_participant(participant_index.0)
                } else {
                    cx.theme().players().absent()
                };

                // Don't re-render the leader's selections, since the local selections
                // match theirs.
                if Some(selection.peer_id) == editor.leader_peer_id {
                    continue;
                }

                remote_selections
                    .entry(selection.replica_id)
                    .or_insert((selection_style, Vec::new()))
                    .1
                    .push(SelectionLayout::new(
                        selection.selection,
                        selection.line_mode,
                        selection.cursor_shape,
                        &snapshot.display_snapshot,
                        false,
                        false,
                    ));
            }

            selections.extend(remote_selections.into_values());
        }

        let scrollbar_settings = EditorSettings::get_global(cx).scrollbar;
        let show_scrollbars = match scrollbar_settings.show {
            ShowScrollbar::Auto => {
                // Git
                (is_singleton && scrollbar_settings.git_diff && snapshot.buffer_snapshot.has_git_diffs())
                ||
                // Selections
                (is_singleton && scrollbar_settings.selections && !highlighted_ranges.is_empty())
                // Scrollmanager
                || editor.scroll_manager.scrollbars_visible()
            }
            ShowScrollbar::System => editor.scroll_manager.scrollbars_visible(),
            ShowScrollbar::Always => true,
            ShowScrollbar::Never => false,
        };

        let head_for_relative = newest_selection_head.unwrap_or_else(|| {
            let newest = editor.selections.newest::<Point>(cx);
            SelectionLayout::new(
                newest,
                editor.selections.line_mode,
                editor.cursor_shape,
                &snapshot.display_snapshot,
                true,
                true,
            )
            .head
        });

        let (line_number_layouts, fold_statuses) = self.layout_line_numbers(
            start_row..end_row,
            &active_rows,
            head_for_relative,
            is_singleton,
            &snapshot,
            cx,
        );

        let display_hunks = self.layout_git_gutters(start_row..end_row, &snapshot);

        let scrollbar_row_range = scroll_position.y..(scroll_position.y + height_in_lines);

        let mut max_visible_line_width = Pixels::ZERO;
        let line_layouts =
            self.layout_lines(start_row..end_row, &line_number_layouts, &snapshot, cx);
        for line_with_invisibles in &line_layouts {
            if line_with_invisibles.line.width > max_visible_line_width {
                max_visible_line_width = line_with_invisibles.line.width;
            }
        }

        let longest_line_width = layout_line(snapshot.longest_row(), &snapshot, &style, cx)
            .unwrap()
            .width;
        let scroll_width = longest_line_width.max(max_visible_line_width) + overscroll.width;

        let (scroll_width, blocks) = cx.with_element_id(Some("editor_blocks"), |cx| {
            self.layout_blocks(
                start_row..end_row,
                &snapshot,
                bounds.size.width,
                scroll_width,
                gutter_padding,
                gutter_width,
                em_width,
                gutter_width + gutter_margin,
                line_height,
                &style,
                &line_layouts,
                editor,
                cx,
            )
        });

        let scroll_max = point(
            f32::from((scroll_width - text_size.width) / em_width).max(0.0),
            max_row as f32,
        );

        let clamped = editor.scroll_manager.clamp_scroll_left(scroll_max.x);

        let autoscrolled = if autoscroll_horizontally {
            editor.autoscroll_horizontally(
                start_row,
                text_size.width,
                scroll_width,
                em_width,
                &line_layouts,
                cx,
            )
        } else {
            false
        };

        if clamped || autoscrolled {
            snapshot = editor.snapshot(cx);
        }

        let mut context_menu = None;
        let mut code_actions_indicator = None;
        if let Some(newest_selection_head) = newest_selection_head {
            if (start_row..end_row).contains(&newest_selection_head.row()) {
                if editor.context_menu_visible() {
                    context_menu =
                        editor.render_context_menu(newest_selection_head, &self.style, cx);
                }

                let active = matches!(
                    editor.context_menu.read().as_ref(),
                    Some(crate::ContextMenu::CodeActions(_))
                );

                code_actions_indicator = editor
                    .render_code_actions_indicator(&style, active, cx)
                    .map(|element| CodeActionsIndicator {
                        row: newest_selection_head.row(),
                        element,
                    });
            }
        }

        let visible_rows = start_row..start_row + line_layouts.len() as u32;
        // todo!("hover")
        // let mut hover = editor.hover_state.render(
        //     &snapshot,
        //     &style,
        //     visible_rows,
        //     editor.workspace.as_ref().map(|(w, _)| w.clone()),
        //     cx,
        // );
        // let mode = editor.mode;

        let mut fold_indicators = cx.with_element_id(Some("gutter_fold_indicators"), |cx| {
            editor.render_fold_indicators(
                fold_statuses,
                &style,
                editor.gutter_hovered,
                line_height,
                gutter_margin,
                cx,
            )
        });

        // todo!("context_menu")
        // if let Some((_, context_menu)) = context_menu.as_mut() {
        //     context_menu.layout(
        //         SizeConstraint {
        //             min: gpui::Point::<Pixels>::zero(),
        //             max: point(
        //                 cx.window_size().x * 0.7,
        //                 (12. * line_height).min((size.y - line_height) / 2.),
        //             ),
        //         },
        //         editor,
        //         cx,
        //     );
        // }

        // todo!("hover popovers")
        // if let Some((_, hover_popovers)) = hover.as_mut() {
        //     for hover_popover in hover_popovers.iter_mut() {
        //         hover_popover.layout(
        //             SizeConstraint {
        //                 min: gpui::Point::<Pixels>::zero(),
        //                 max: point(
        //                     (120. * em_width) // Default size
        //                         .min(size.x / 2.) // Shrink to half of the editor width
        //                         .max(MIN_POPOVER_CHARACTER_WIDTH * em_width), // Apply minimum width of 20 characters
        //                     (16. * line_height) // Default size
        //                         .min(size.y / 2.) // Shrink to half of the editor height
        //                         .max(MIN_POPOVER_LINE_HEIGHT * line_height), // Apply minimum height of 4 lines
        //                 ),
        //             },
        //             editor,
        //             cx,
        //         );
        //     }
        // }

        let invisible_symbol_font_size = font_size / 2.;
        let tab_invisible = cx
            .text_system()
            .layout_text(
                "→",
                invisible_symbol_font_size,
                &[TextRun {
                    len: "→".len(),
                    font: self.style.text.font(),
                    color: cx.theme().colors().editor_invisible,
                    underline: None,
                }],
                None,
            )
            .unwrap()
            .pop()
            .unwrap();
        let space_invisible = cx
            .text_system()
            .layout_text(
                "•",
                invisible_symbol_font_size,
                &[TextRun {
                    len: "•".len(),
                    font: self.style.text.font(),
                    color: cx.theme().colors().editor_invisible,
                    underline: None,
                }],
                None,
            )
            .unwrap()
            .pop()
            .unwrap();

        LayoutState {
            mode: editor_mode,
            position_map: Arc::new(PositionMap {
                size: bounds.size,
                scroll_position: point(
                    scroll_position.x * em_width,
                    scroll_position.y * line_height,
                ),
                scroll_max,
                line_layouts,
                line_height,
                em_width,
                em_advance,
                snapshot,
            }),
            visible_anchor_range: start_anchor..end_anchor,
            visible_display_row_range: start_row..end_row,
            wrap_guides,
            gutter_size,
            gutter_padding,
            text_size,
            scrollbar_row_range,
            show_scrollbars,
            is_singleton,
            max_row,
            gutter_margin,
            active_rows,
            highlighted_rows,
            highlighted_ranges,
            line_number_layouts,
            display_hunks,
            blocks,
            selections,
            context_menu,
            code_actions_indicator,
            fold_indicators,
            tab_invisible,
            space_invisible,
            // hover_popovers: hover,
        }
    }

    #[allow(clippy::too_many_arguments)]
    fn layout_blocks(
        &mut self,
        rows: Range<u32>,
        snapshot: &EditorSnapshot,
        editor_width: Pixels,
        scroll_width: Pixels,
        gutter_padding: Pixels,
        gutter_width: Pixels,
        em_width: Pixels,
        text_x: Pixels,
        line_height: Pixels,
        style: &EditorStyle,
        line_layouts: &[LineWithInvisibles],
        editor: &mut Editor,
        cx: &mut ViewContext<Editor>,
    ) -> (Pixels, Vec<BlockLayout>) {
        let mut block_id = 0;
        let scroll_x = snapshot.scroll_anchor.offset.x;
        let (fixed_blocks, non_fixed_blocks) = snapshot
            .blocks_in_range(rows.clone())
            .partition::<Vec<_>, _>(|(_, block)| match block {
                TransformBlock::ExcerptHeader { .. } => false,
                TransformBlock::Custom(block) => block.style() == BlockStyle::Fixed,
            });
        let mut render_block = |block: &TransformBlock,
                                available_space: Size<AvailableSpace>,
                                block_id: usize,
                                editor: &mut Editor,
                                cx: &mut ViewContext<Editor>| {
            let mut element = match block {
                TransformBlock::Custom(block) => {
                    let align_to = block
                        .position()
                        .to_point(&snapshot.buffer_snapshot)
                        .to_display_point(snapshot);
                    let anchor_x = text_x
                        + if rows.contains(&align_to.row()) {
                            line_layouts[(align_to.row() - rows.start) as usize]
                                .line
                                .x_for_index(align_to.column() as usize)
                        } else {
                            layout_line(align_to.row(), snapshot, style, cx)
                                .unwrap()
                                .x_for_index(align_to.column() as usize)
                        };

                    block.render(&mut BlockContext {
                        view_context: cx,
                        anchor_x,
                        gutter_padding,
                        line_height,
                        gutter_width,
                        em_width,
                        block_id,
                        editor_style: &self.style,
                    })
                }
                TransformBlock::ExcerptHeader {
                    buffer,
                    range,
                    starts_new_buffer,
                    ..
                } => {
                    let include_root = editor
                        .project
                        .as_ref()
                        .map(|project| project.read(cx).visible_worktrees(cx).count() > 1)
                        .unwrap_or_default();
                    let jump_icon = project::File::from_dyn(buffer.file()).map(|file| {
                        let jump_path = ProjectPath {
                            worktree_id: file.worktree_id(cx),
                            path: file.path.clone(),
                        };
                        let jump_anchor = range
                            .primary
                            .as_ref()
                            .map_or(range.context.start, |primary| primary.start);
                        let jump_position = language::ToPoint::to_point(&jump_anchor, buffer);

                        IconButton::new(block_id, ui::Icon::ArrowUpRight)
                            .on_click(move |editor: &mut Editor, cx| {
                                editor.jump(jump_path.clone(), jump_position, jump_anchor, cx);
                            })
                            .tooltip("Jump to Buffer") // todo!(pass an action as well to show key binding)
                    });

                    let element = if *starts_new_buffer {
                        let path = buffer.resolve_file_path(cx, include_root);
                        let mut filename = None;
                        let mut parent_path = None;
                        // Can't use .and_then() because `.file_name()` and `.parent()` return references :(
                        if let Some(path) = path {
                            filename = path.file_name().map(|f| f.to_string_lossy().to_string());
                            parent_path =
                                path.parent().map(|p| p.to_string_lossy().to_string() + "/");
                        }

                        h_stack()
                            .id("path header block")
                            .size_full()
                            .bg(gpui::red())
                            .child(filename.unwrap_or_else(|| "untitled".to_string()))
                            .children(parent_path)
                            .children(jump_icon) // .p_x(gutter_padding)
                    } else {
                        let text_style = style.text.clone();
                        h_stack()
                            .id("collapsed context")
                            .size_full()
                            .bg(gpui::red())
                            .child("⋯")
                            .children(jump_icon) // .p_x(gutter_padding)
                    };
                    element.render()
                }
            };

            let size = element.measure(available_space, editor, cx);
            (element, size)
        };

        let mut fixed_block_max_width = Pixels::ZERO;
        let mut blocks = Vec::new();
        for (row, block) in fixed_blocks {
            let available_space = size(
                AvailableSpace::MinContent,
                AvailableSpace::Definite(block.height() as f32 * line_height),
            );
            let (element, element_size) =
                render_block(block, available_space, block_id, editor, cx);
            block_id += 1;
            fixed_block_max_width = fixed_block_max_width.max(element_size.width + em_width);
            blocks.push(BlockLayout {
                row,
                element,
                available_space,
                style: BlockStyle::Fixed,
            });
        }
        for (row, block) in non_fixed_blocks {
            let style = match block {
                TransformBlock::Custom(block) => block.style(),
                TransformBlock::ExcerptHeader { .. } => BlockStyle::Sticky,
            };
            let width = match style {
                BlockStyle::Sticky => editor_width,
                BlockStyle::Flex => editor_width
                    .max(fixed_block_max_width)
                    .max(gutter_width + scroll_width),
                BlockStyle::Fixed => unreachable!(),
            };
            let available_space = size(
                AvailableSpace::Definite(width),
                AvailableSpace::Definite(block.height() as f32 * line_height),
            );
            let (element, _) = render_block(block, available_space, block_id, editor, cx);
            block_id += 1;
            blocks.push(BlockLayout {
                row,
                element,
                available_space,
                style,
            });
        }
        (
            scroll_width.max(fixed_block_max_width - gutter_width),
            blocks,
        )
    }

    fn paint_mouse_listeners(
        &mut self,
        bounds: Bounds<Pixels>,
        gutter_bounds: Bounds<Pixels>,
        text_bounds: Bounds<Pixels>,
        layout: &LayoutState,
        cx: &mut ViewContext<Editor>,
    ) {
        let content_origin = text_bounds.origin + point(layout.gutter_margin, Pixels::ZERO);

        cx.on_mouse_event({
            let position_map = layout.position_map.clone();
            move |editor, event: &ScrollWheelEvent, phase, cx| {
                if phase != DispatchPhase::Bubble {
                    return;
                }

                if Self::scroll(editor, event, &position_map, bounds, cx) {
                    cx.stop_propagation();
                }
            }
        });
        cx.on_mouse_event({
            let position_map = layout.position_map.clone();
            move |editor, event: &MouseDownEvent, phase, cx| {
                if phase != DispatchPhase::Bubble {
                    return;
                }

                if Self::mouse_down(editor, event, &position_map, text_bounds, gutter_bounds, cx) {
                    cx.stop_propagation()
                }
            }
        });
        cx.on_mouse_event({
            let position_map = layout.position_map.clone();
            move |editor, event: &MouseUpEvent, phase, cx| {
                if phase != DispatchPhase::Bubble {
                    return;
                }

                if Self::mouse_up(editor, event, &position_map, text_bounds, cx) {
                    cx.stop_propagation()
                }
            }
        });
        // todo!()
        // on_down(MouseButton::Right, {
        //     let position_map = layout.position_map.clone();
        //     move |event, editor, cx| {
        //         if !Self::mouse_right_down(
        //             editor,
        //             event.position,
        //             position_map.as_ref(),
        //             text_bounds,
        //             cx,
        //         ) {
        //             cx.propagate_event();
        //         }
        //     }
        // });
        cx.on_mouse_event({
            let position_map = layout.position_map.clone();
            move |editor, event: &MouseMoveEvent, phase, cx| {
                if phase != DispatchPhase::Bubble {
                    return;
                }

                if Self::mouse_moved(editor, event, &position_map, text_bounds, gutter_bounds, cx) {
                    cx.stop_propagation()
                }
            }
        });
    }
}

#[derive(Debug)]
pub struct LineWithInvisibles {
    pub line: Line,
    invisibles: Vec<Invisible>,
}

impl LineWithInvisibles {
    fn from_chunks<'a>(
        chunks: impl Iterator<Item = HighlightedChunk<'a>>,
        text_style: &TextStyle,
        max_line_len: usize,
        max_line_count: usize,
        line_number_layouts: &[Option<Line>],
        editor_mode: EditorMode,
        cx: &WindowContext,
    ) -> Vec<Self> {
        let mut layouts = Vec::with_capacity(max_line_count);
        let mut line = String::new();
        let mut invisibles = Vec::new();
        let mut styles = Vec::new();
        let mut non_whitespace_added = false;
        let mut row = 0;
        let mut line_exceeded_max_len = false;
        let font_size = text_style.font_size.to_pixels(cx.rem_size());

        for highlighted_chunk in chunks.chain([HighlightedChunk {
            chunk: "\n",
            style: None,
            is_tab: false,
        }]) {
            for (ix, mut line_chunk) in highlighted_chunk.chunk.split('\n').enumerate() {
                if ix > 0 {
                    let layout = cx
                        .text_system()
                        .layout_text(&line, font_size, &styles, None);
                    layouts.push(Self {
                        line: layout.unwrap().pop().unwrap(),
                        invisibles: invisibles.drain(..).collect(),
                    });

                    line.clear();
                    styles.clear();
                    row += 1;
                    line_exceeded_max_len = false;
                    non_whitespace_added = false;
                    if row == max_line_count {
                        return layouts;
                    }
                }

                if !line_chunk.is_empty() && !line_exceeded_max_len {
                    let text_style = if let Some(style) = highlighted_chunk.style {
                        Cow::Owned(text_style.clone().highlight(style))
                    } else {
                        Cow::Borrowed(text_style)
                    };

                    if line.len() + line_chunk.len() > max_line_len {
                        let mut chunk_len = max_line_len - line.len();
                        while !line_chunk.is_char_boundary(chunk_len) {
                            chunk_len -= 1;
                        }
                        line_chunk = &line_chunk[..chunk_len];
                        line_exceeded_max_len = true;
                    }

                    styles.push(TextRun {
                        len: line_chunk.len(),
                        font: text_style.font(),
                        color: text_style.color,
                        underline: text_style.underline,
                    });

                    if editor_mode == EditorMode::Full {
                        // Line wrap pads its contents with fake whitespaces,
                        // avoid printing them
                        let inside_wrapped_string = line_number_layouts
                            .get(row)
                            .and_then(|layout| layout.as_ref())
                            .is_none();
                        if highlighted_chunk.is_tab {
                            if non_whitespace_added || !inside_wrapped_string {
                                invisibles.push(Invisible::Tab {
                                    line_start_offset: line.len(),
                                });
                            }
                        } else {
                            invisibles.extend(
                                line_chunk
                                    .chars()
                                    .enumerate()
                                    .filter(|(_, line_char)| {
                                        let is_whitespace = line_char.is_whitespace();
                                        non_whitespace_added |= !is_whitespace;
                                        is_whitespace
                                            && (non_whitespace_added || !inside_wrapped_string)
                                    })
                                    .map(|(whitespace_index, _)| Invisible::Whitespace {
                                        line_offset: line.len() + whitespace_index,
                                    }),
                            )
                        }
                    }

                    line.push_str(line_chunk);
                }
            }
        }

        layouts
    }

    fn draw(
        &self,
        layout: &LayoutState,
        row: u32,
        content_origin: gpui::Point<Pixels>,
        whitespace_setting: ShowWhitespaceSetting,
        selection_ranges: &[Range<DisplayPoint>],
        cx: &mut ViewContext<Editor>,
    ) {
        let line_height = layout.position_map.line_height;
        let line_y = line_height * row as f32 - layout.position_map.scroll_position.y;

        self.line.paint(
            content_origin + gpui::point(-layout.position_map.scroll_position.x, line_y),
            line_height,
            cx,
        );

        self.draw_invisibles(
            &selection_ranges,
            layout,
            content_origin,
            line_y,
            row,
            line_height,
            whitespace_setting,
            cx,
        );
    }

    fn draw_invisibles(
        &self,
        selection_ranges: &[Range<DisplayPoint>],
        layout: &LayoutState,
        content_origin: gpui::Point<Pixels>,
        line_y: Pixels,
        row: u32,
        line_height: Pixels,
        whitespace_setting: ShowWhitespaceSetting,
        cx: &mut ViewContext<Editor>,
    ) {
        let allowed_invisibles_regions = match whitespace_setting {
            ShowWhitespaceSetting::None => return,
            ShowWhitespaceSetting::Selection => Some(selection_ranges),
            ShowWhitespaceSetting::All => None,
        };

        for invisible in &self.invisibles {
            let (&token_offset, invisible_symbol) = match invisible {
                Invisible::Tab { line_start_offset } => (line_start_offset, &layout.tab_invisible),
                Invisible::Whitespace { line_offset } => (line_offset, &layout.space_invisible),
            };

            let x_offset = self.line.x_for_index(token_offset);
            let invisible_offset =
                (layout.position_map.em_width - invisible_symbol.width).max(Pixels::ZERO) / 2.0;
            let origin = content_origin
                + gpui::point(
                    x_offset + invisible_offset - layout.position_map.scroll_position.x,
                    line_y,
                );

            if let Some(allowed_regions) = allowed_invisibles_regions {
                let invisible_point = DisplayPoint::new(row, token_offset as u32);
                if !allowed_regions
                    .iter()
                    .any(|region| region.start <= invisible_point && invisible_point < region.end)
                {
                    continue;
                }
            }
            invisible_symbol.paint(origin, line_height, cx);
        }
    }
}

#[derive(Debug, Clone, Copy, PartialEq, Eq)]
enum Invisible {
    Tab { line_start_offset: usize },
    Whitespace { line_offset: usize },
}

impl Element<Editor> for EditorElement {
    type ElementState = ();

    fn element_id(&self) -> Option<gpui::ElementId> {
        Some(self.editor_id.into())
    }

    fn initialize(
        &mut self,
        editor: &mut Editor,
        element_state: Option<Self::ElementState>,
        cx: &mut gpui::ViewContext<Editor>,
    ) -> Self::ElementState {
        editor.style = Some(self.style.clone()); // Long-term, we'd like to eliminate this.
    }

    fn layout(
        &mut self,
        editor: &mut Editor,
        element_state: &mut Self::ElementState,
        cx: &mut gpui::ViewContext<Editor>,
    ) -> gpui::LayoutId {
        let rem_size = cx.rem_size();
        let mut style = Style::default();
        style.size.width = relative(1.).into();
        style.size.height = match editor.mode {
            EditorMode::SingleLine => self.style.text.line_height_in_pixels(cx.rem_size()).into(),
            EditorMode::AutoHeight { .. } => todo!(),
            EditorMode::Full => relative(1.).into(),
        };
        cx.request_layout(&style, None)
    }

    fn paint(
        &mut self,
        bounds: Bounds<gpui::Pixels>,
        editor: &mut Editor,
        element_state: &mut Self::ElementState,
        cx: &mut gpui::ViewContext<Editor>,
    ) {
        let mut layout = self.compute_layout(editor, cx, bounds);
        let gutter_bounds = Bounds {
            origin: bounds.origin,
            size: layout.gutter_size,
        };
        let text_bounds = Bounds {
            origin: gutter_bounds.upper_right(),
            size: layout.text_size,
        };

        let dispatch_context = editor.dispatch_context(cx);
        cx.with_key_dispatch(
            dispatch_context,
            Some(editor.focus_handle.clone()),
            |_, cx| {
                register_actions(cx);

                // We call with_z_index to establish a new stacking context.
                cx.with_z_index(0, |cx| {
                    cx.with_content_mask(Some(ContentMask { bounds }), |cx| {
                        // Paint mouse listeners first, so any elements we paint on top of the editor
                        // take precedence.
                        self.paint_mouse_listeners(bounds, gutter_bounds, text_bounds, &layout, cx);
                        let input_handler = ElementInputHandler::new(bounds, cx);
                        cx.handle_input(&editor.focus_handle, input_handler);

                        self.paint_background(gutter_bounds, text_bounds, &layout, cx);
                        if layout.gutter_size.width > Pixels::ZERO {
                            self.paint_gutter(gutter_bounds, &mut layout, editor, cx);
                        }
                        self.paint_text(text_bounds, &mut layout, editor, cx);

                        if !layout.blocks.is_empty() {
                            cx.with_element_id(Some("editor_blocks"), |cx| {
                                self.paint_blocks(bounds, &mut layout, editor, cx);
                            })
                        }
                    });
                });
            },
        )
    }
}

impl Component<Editor> for EditorElement {
    fn render(self) -> AnyElement<Editor> {
        AnyElement::new(self)
    }
}

// impl EditorElement {
//     type LayoutState = LayoutState;
//     type PaintState = ();

//     fn layout(
//         &mut self,
//         constraint: SizeConstraint,
//         editor: &mut Editor,
//         cx: &mut ViewContext<Editor>,
//     ) -> (gpui::Point<Pixels>, Self::LayoutState) {
//         let mut size = constraint.max;
//         if size.x.is_infinite() {
//             unimplemented!("we don't yet handle an infinite width constraint on buffer elements");
//         }

//         let snapshot = editor.snapshot(cx);
//         let style = self.style.clone();

//         let line_height = (style.text.font_size * style.line_height_scalar).round();

//         let gutter_padding;
//         let gutter_width;
//         let gutter_margin;
//         if snapshot.show_gutter {
//             let em_width = style.text.em_width(cx.font_cache());
//             gutter_padding = (em_width * style.gutter_padding_factor).round();
//             gutter_width = self.max_line_number_width(&snapshot, cx) + gutter_padding * 2.0;
//             gutter_margin = -style.text.descent(cx.font_cache());
//         } else {
//             gutter_padding = 0.0;
//             gutter_width = 0.0;
//             gutter_margin = 0.0;
//         };

//         let text_width = size.x - gutter_width;
//         let em_width = style.text.em_width(cx.font_cache());
//         let em_advance = style.text.em_advance(cx.font_cache());
//         let overscroll = point(em_width, 0.);
//         let snapshot = {
//             editor.set_visible_line_count(size.y / line_height, cx);

//             let editor_width = text_width - gutter_margin - overscroll.x - em_width;
//             let wrap_width = match editor.soft_wrap_mode(cx) {
//                 SoftWrap::None => (MAX_LINE_LEN / 2) as f32 * em_advance,
//                 SoftWrap::EditorWidth => editor_width,
//                 SoftWrap::Column(column) => editor_width.min(column as f32 * em_advance),
//             };

//             if editor.set_wrap_width(Some(wrap_width), cx) {
//                 editor.snapshot(cx)
//             } else {
//                 snapshot
//             }
//         };

//         let wrap_guides = editor
//             .wrap_guides(cx)
//             .iter()
//             .map(|(guide, active)| (self.column_pixels(*guide, cx), *active))
//             .collect();

//         let scroll_height = (snapshot.max_point().row() + 1) as f32 * line_height;
//         if let EditorMode::AutoHeight { max_lines } = snapshot.mode {
//             size.set_y(
//                 scroll_height
//                     .min(constraint.max_along(Axis::Vertical))
//                     .max(constraint.min_along(Axis::Vertical))
//                     .max(line_height)
//                     .min(line_height * max_lines as f32),
//             )
//         } else if let EditorMode::SingleLine = snapshot.mode {
//             size.set_y(line_height.max(constraint.min_along(Axis::Vertical)))
//         } else if size.y.is_infinite() {
//             size.set_y(scroll_height);
//         }
//         let gutter_size = point(gutter_width, size.y);
//         let text_size = point(text_width, size.y);

//         let autoscroll_horizontally = editor.autoscroll_vertically(size.y, line_height, cx);
//         let mut snapshot = editor.snapshot(cx);

//         let scroll_position = snapshot.scroll_position();
//         // The scroll position is a fractional point, the whole number of which represents
//         // the top of the window in terms of display rows.
//         let start_row = scroll_position.y as u32;
//         let height_in_lines = size.y / line_height;
//         let max_row = snapshot.max_point().row();

//         // Add 1 to ensure selections bleed off screen
//         let end_row = 1 + cmp::min(
//             (scroll_position.y + height_in_lines).ceil() as u32,
//             max_row,
//         );

//         let start_anchor = if start_row == 0 {
//             Anchor::min()
//         } else {
//             snapshot
//                 .buffer_snapshot
//                 .anchor_before(DisplayPoint::new(start_row, 0).to_offset(&snapshot, Bias::Left))
//         };
//         let end_anchor = if end_row > max_row {
//             Anchor::max
//         } else {
//             snapshot
//                 .buffer_snapshot
//                 .anchor_before(DisplayPoint::new(end_row, 0).to_offset(&snapshot, Bias::Right))
//         };

//         let mut selections: Vec<(SelectionStyle, Vec<SelectionLayout>)> = Vec::new();
//         let mut active_rows = BTreeMap::new();
//         let mut fold_ranges = Vec::new();
//         let is_singleton = editor.is_singleton(cx);

//         let highlighted_rows = editor.highlighted_rows();
//         let theme = theme::current(cx);
//         let highlighted_ranges = editor.background_highlights_in_range(
//             start_anchor..end_anchor,
//             &snapshot.display_snapshot,
//             theme.as_ref(),
//         );

//         fold_ranges.extend(
//             snapshot
//                 .folds_in_range(start_anchor..end_anchor)
//                 .map(|anchor| {
//                     let start = anchor.start.to_point(&snapshot.buffer_snapshot);
//                     (
//                         start.row,
//                         start.to_display_point(&snapshot.display_snapshot)
//                             ..anchor.end.to_display_point(&snapshot),
//                     )
//                 }),
//         );

//         let mut newest_selection_head = None;

//         if editor.show_local_selections {
//             let mut local_selections: Vec<Selection<Point>> = editor
//                 .selections
//                 .disjoint_in_range(start_anchor..end_anchor, cx);
//             local_selections.extend(editor.selections.pending(cx));
//             let mut layouts = Vec::new();
//             let newest = editor.selections.newest(cx);
//             for selection in local_selections.drain(..) {
//                 let is_empty = selection.start == selection.end;
//                 let is_newest = selection == newest;

//                 let layout = SelectionLayout::new(
//                     selection,
//                     editor.selections.line_mode,
//                     editor.cursor_shape,
//                     &snapshot.display_snapshot,
//                     is_newest,
//                     true,
//                 );
//                 if is_newest {
//                     newest_selection_head = Some(layout.head);
//                 }

//                 for row in cmp::max(layout.active_rows.start, start_row)
//                     ..=cmp::min(layout.active_rows.end, end_row)
//                 {
//                     let contains_non_empty_selection = active_rows.entry(row).or_insert(!is_empty);
//                     *contains_non_empty_selection |= !is_empty;
//                 }
//                 layouts.push(layout);
//             }

//             selections.push((style.selection, layouts));
//         }

//         if let Some(collaboration_hub) = &editor.collaboration_hub {
//             // When following someone, render the local selections in their color.
//             if let Some(leader_id) = editor.leader_peer_id {
//                 if let Some(collaborator) = collaboration_hub.collaborators(cx).get(&leader_id) {
//                     if let Some(participant_index) = collaboration_hub
//                         .user_participant_indices(cx)
//                         .get(&collaborator.user_id)
//                     {
//                         if let Some((local_selection_style, _)) = selections.first_mut() {
//                             *local_selection_style =
//                                 style.selection_style_for_room_participant(participant_index.0);
//                         }
//                     }
//                 }
//             }

//             let mut remote_selections = HashMap::default();
//             for selection in snapshot.remote_selections_in_range(
//                 &(start_anchor..end_anchor),
//                 collaboration_hub.as_ref(),
//                 cx,
//             ) {
//                 let selection_style = if let Some(participant_index) = selection.participant_index {
//                     style.selection_style_for_room_participant(participant_index.0)
//                 } else {
//                     style.absent_selection
//                 };

//                 // Don't re-render the leader's selections, since the local selections
//                 // match theirs.
//                 if Some(selection.peer_id) == editor.leader_peer_id {
//                     continue;
//                 }

//                 remote_selections
//                     .entry(selection.replica_id)
//                     .or_insert((selection_style, Vec::new()))
//                     .1
//                     .push(SelectionLayout::new(
//                         selection.selection,
//                         selection.line_mode,
//                         selection.cursor_shape,
//                         &snapshot.display_snapshot,
//                         false,
//                         false,
//                     ));
//             }

//             selections.extend(remote_selections.into_values());
//         }

//         let scrollbar_settings = &settings::get::<EditorSettings>(cx).scrollbar;
//         let show_scrollbars = match scrollbar_settings.show {
//             ShowScrollbar::Auto => {
//                 // Git
//                 (is_singleton && scrollbar_settings.git_diff && snapshot.buffer_snapshot.has_git_diffs())
//                 ||
//                 // Selections
//                 (is_singleton && scrollbar_settings.selections && !highlighted_ranges.is_empty)
//                 // Scrollmanager
//                 || editor.scroll_manager.scrollbars_visible()
//             }
//             ShowScrollbar::System => editor.scroll_manager.scrollbars_visible(),
//             ShowScrollbar::Always => true,
//             ShowScrollbar::Never => false,
//         };

//         let fold_ranges: Vec<(BufferRow, Range<DisplayPoint>, Color)> = fold_ranges
//             .into_iter()
//             .map(|(id, fold)| {
//                 let color = self
//                     .style
//                     .folds
//                     .ellipses
//                     .background
//                     .style_for(&mut cx.mouse_state::<FoldMarkers>(id as usize))
//                     .color;

//                 (id, fold, color)
//             })
//             .collect();

//         let head_for_relative = newest_selection_head.unwrap_or_else(|| {
//             let newest = editor.selections.newest::<Point>(cx);
//             SelectionLayout::new(
//                 newest,
//                 editor.selections.line_mode,
//                 editor.cursor_shape,
//                 &snapshot.display_snapshot,
//                 true,
//                 true,
//             )
//             .head
//         });

//         let (line_number_layouts, fold_statuses) = self.layout_line_numbers(
//             start_row..end_row,
//             &active_rows,
//             head_for_relative,
//             is_singleton,
//             &snapshot,
//             cx,
//         );

//         let display_hunks = self.layout_git_gutters(start_row..end_row, &snapshot);

//         let scrollbar_row_range = scroll_position.y..(scroll_position.y + height_in_lines);

//         let mut max_visible_line_width = 0.0;
//         let line_layouts =
//             self.layout_lines(start_row..end_row, &line_number_layouts, &snapshot, cx);
//         for line_with_invisibles in &line_layouts {
//             if line_with_invisibles.line.width() > max_visible_line_width {
//                 max_visible_line_width = line_with_invisibles.line.width();
//             }
//         }

//         let style = self.style.clone();
//         let longest_line_width = layout_line(
//             snapshot.longest_row(),
//             &snapshot,
//             &style,
//             cx.text_layout_cache(),
//         )
//         .width();
//         let scroll_width = longest_line_width.max(max_visible_line_width) + overscroll.x;
//         let em_width = style.text.em_width(cx.font_cache());
//         let (scroll_width, blocks) = self.layout_blocks(
//             start_row..end_row,
//             &snapshot,
//             size.x,
//             scroll_width,
//             gutter_padding,
//             gutter_width,
//             em_width,
//             gutter_width + gutter_margin,
//             line_height,
//             &style,
//             &line_layouts,
//             editor,
//             cx,
//         );

//         let scroll_max = point(
//             ((scroll_width - text_size.x) / em_width).max(0.0),
//             max_row as f32,
//         );

//         let clamped = editor.scroll_manager.clamp_scroll_left(scroll_max.x);

//         let autoscrolled = if autoscroll_horizontally {
//             editor.autoscroll_horizontally(
//                 start_row,
//                 text_size.x,
//                 scroll_width,
//                 em_width,
//                 &line_layouts,
//                 cx,
//             )
//         } else {
//             false
//         };

//         if clamped || autoscrolled {
//             snapshot = editor.snapshot(cx);
//         }

//         let style = editor.style(cx);

//         let mut context_menu = None;
//         let mut code_actions_indicator = None;
//         if let Some(newest_selection_head) = newest_selection_head {
//             if (start_row..end_row).contains(&newest_selection_head.row()) {
//                 if editor.context_menu_visible() {
//                     context_menu =
//                         editor.render_context_menu(newest_selection_head, style.clone(), cx);
//                 }

//                 let active = matches!(
//                     editor.context_menu.read().as_ref(),
//                     Some(crate::ContextMenu::CodeActions(_))
//                 );

//                 code_actions_indicator = editor
//                     .render_code_actions_indicator(&style, active, cx)
//                     .map(|indicator| (newest_selection_head.row(), indicator));
//             }
//         }

//         let visible_rows = start_row..start_row + line_layouts.len() as u32;
//         let mut hover = editor.hover_state.render(
//             &snapshot,
//             &style,
//             visible_rows,
//             editor.workspace.as_ref().map(|(w, _)| w.clone()),
//             cx,
//         );
//         let mode = editor.mode;

//         let mut fold_indicators = editor.render_fold_indicators(
//             fold_statuses,
//             &style,
//             editor.gutter_hovered,
//             line_height,
//             gutter_margin,
//             cx,
//         );

//         if let Some((_, context_menu)) = context_menu.as_mut() {
//             context_menu.layout(
//                 SizeConstraint {
//                     min: gpui::Point::<Pixels>::zero(),
//                     max: point(
//                         cx.window_size().x * 0.7,
//                         (12. * line_height).min((size.y - line_height) / 2.),
//                     ),
//                 },
//                 editor,
//                 cx,
//             );
//         }

//         if let Some((_, indicator)) = code_actions_indicator.as_mut() {
//             indicator.layout(
//                 SizeConstraint::strict_along(
//                     Axis::Vertical,
//                     line_height * style.code_actions.vertical_scale,
//                 ),
//                 editor,
//                 cx,
//             );
//         }

//         for fold_indicator in fold_indicators.iter_mut() {
//             if let Some(indicator) = fold_indicator.as_mut() {
//                 indicator.layout(
//                     SizeConstraint::strict_along(
//                         Axis::Vertical,
//                         line_height * style.code_actions.vertical_scale,
//                     ),
//                     editor,
//                     cx,
//                 );
//             }
//         }

//         if let Some((_, hover_popovers)) = hover.as_mut() {
//             for hover_popover in hover_popovers.iter_mut() {
//                 hover_popover.layout(
//                     SizeConstraint {
//                         min: gpui::Point::<Pixels>::zero(),
//                         max: point(
//                             (120. * em_width) // Default size
//                                 .min(size.x / 2.) // Shrink to half of the editor width
//                                 .max(MIN_POPOVER_CHARACTER_WIDTH * em_width), // Apply minimum width of 20 characters
//                             (16. * line_height) // Default size
//                                 .min(size.y / 2.) // Shrink to half of the editor height
//                                 .max(MIN_POPOVER_LINE_HEIGHT * line_height), // Apply minimum height of 4 lines
//                         ),
//                     },
//                     editor,
//                     cx,
//                 );
//             }
//         }

//         let invisible_symbol_font_size = self.style.text.font_size / 2.0;
//         let invisible_symbol_style = RunStyle {
//             color: self.style.whitespace,
//             font_id: self.style.text.font_id,
//             underline: Default::default(),
//         };

//         (
//             size,
//             LayoutState {
//                 mode,
//                 position_map: Arc::new(PositionMap {
//                     size,
//                     scroll_max,
//                     line_layouts,
//                     line_height,
//                     em_width,
//                     em_advance,
//                     snapshot,
//                 }),
//                 visible_display_row_range: start_row..end_row,
//                 wrap_guides,
//                 gutter_size,
//                 gutter_padding,
//                 text_size,
//                 scrollbar_row_range,
//                 show_scrollbars,
//                 is_singleton,
//                 max_row,
//                 gutter_margin,
//                 active_rows,
//                 highlighted_rows,
//                 highlighted_ranges,
//                 fold_ranges,
//                 line_number_layouts,
//                 display_hunks,
//                 blocks,
//                 selections,
//                 context_menu,
//                 code_actions_indicator,
//                 fold_indicators,
//                 tab_invisible: cx.text_layout_cache().layout_str(
//                     "→",
//                     invisible_symbol_font_size,
//                     &[("→".len(), invisible_symbol_style)],
//                 ),
//                 space_invisible: cx.text_layout_cache().layout_str(
//                     "•",
//                     invisible_symbol_font_size,
//                     &[("•".len(), invisible_symbol_style)],
//                 ),
//                 hover_popovers: hover,
//             },
//         )
//     }

//     fn paint(
//         &mut self,
//         bounds: Bounds<Pixels>,
//         visible_bounds: Bounds<Pixels>,
//         layout: &mut Self::LayoutState,
//         editor: &mut Editor,
//         cx: &mut ViewContext<Editor>,
//     ) -> Self::PaintState {
//         let visible_bounds = bounds.intersection(visible_bounds).unwrap_or_default();
//         cx.scene().push_layer(Some(visible_bounds));

//         let gutter_bounds = Bounds::<Pixels>::new(bounds.origin, layout.gutter_size);
//         let text_bounds = Bounds::<Pixels>::new(
//             bounds.origin + point(layout.gutter_size.x, 0.0),
//             layout.text_size,
//         );

//         Self::attach_mouse_handlers(
//             &layout.position_map,
//             layout.hover_popovers.is_some(),
//             visible_bounds,
//             text_bounds,
//             gutter_bounds,
//             bounds,
//             cx,
//         );

//         self.paint_background(gutter_bounds, text_bounds, layout, cx);
//         if layout.gutter_size.x > 0. {
//             self.paint_gutter(gutter_bounds, visible_bounds, layout, editor, cx);
//         }
//         self.paint_text(text_bounds, visible_bounds, layout, editor, cx);

//         cx.scene().push_layer(Some(bounds));
//         if !layout.blocks.is_empty {
//             self.paint_blocks(bounds, visible_bounds, layout, editor, cx);
//         }
//         self.paint_scrollbar(bounds, layout, &editor, cx);
//         cx.scene().pop_layer();
//         cx.scene().pop_layer();
//     }

//     fn rect_for_text_range(
//         &self,
//         range_utf16: Range<usize>,
//         bounds: Bounds<Pixels>,
//         _: Bounds<Pixels>,
//         layout: &Self::LayoutState,
//         _: &Self::PaintState,
//         _: &Editor,
//         _: &ViewContext<Editor>,
//     ) -> Option<Bounds<Pixels>> {
//         let text_bounds = Bounds::<Pixels>::new(
//             bounds.origin + point(layout.gutter_size.x, 0.0),
//             layout.text_size,
//         );
//         let content_origin = text_bounds.origin + point(layout.gutter_margin, 0.);
//         let scroll_position = layout.position_map.snapshot.scroll_position();
//         let start_row = scroll_position.y as u32;
//         let scroll_top = scroll_position.y * layout.position_map.line_height;
//         let scroll_left = scroll_position.x * layout.position_map.em_width;

//         let range_start = OffsetUtf16(range_utf16.start)
//             .to_display_point(&layout.position_map.snapshot.display_snapshot);
//         if range_start.row() < start_row {
//             return None;
//         }

//         let line = &layout
//             .position_map
//             .line_layouts
//             .get((range_start.row() - start_row) as usize)?
//             .line;
//         let range_start_x = line.x_for_index(range_start.column() as usize);
//         let range_start_y = range_start.row() as f32 * layout.position_map.line_height;
//         Some(Bounds::<Pixels>::new(
//             content_origin
//                 + point(
//                     range_start_x,
//                     range_start_y + layout.position_map.line_height,
//                 )
//                 - point(scroll_left, scroll_top),
//             point(
//                 layout.position_map.em_width,
//                 layout.position_map.line_height,
//             ),
//         ))
//     }

//     fn debug(
//         &self,
//         bounds: Bounds<Pixels>,
//         _: &Self::LayoutState,
//         _: &Self::PaintState,
//         _: &Editor,
//         _: &ViewContext<Editor>,
//     ) -> json::Value {
//         json!({
//             "type": "BufferElement",
//             "bounds": bounds.to_json()
//         })
//     }
// }

type BufferRow = u32;

pub struct LayoutState {
    position_map: Arc<PositionMap>,
    gutter_size: Size<Pixels>,
    gutter_padding: Pixels,
    gutter_margin: Pixels,
    text_size: gpui::Size<Pixels>,
    mode: EditorMode,
    wrap_guides: SmallVec<[(Pixels, bool); 2]>,
    visible_anchor_range: Range<Anchor>,
    visible_display_row_range: Range<u32>,
    active_rows: BTreeMap<u32, bool>,
    highlighted_rows: Option<Range<u32>>,
    line_number_layouts: Vec<Option<gpui::Line>>,
    display_hunks: Vec<DisplayDiffHunk>,
    blocks: Vec<BlockLayout>,
    highlighted_ranges: Vec<(Range<DisplayPoint>, Hsla)>,
    selections: Vec<(PlayerColor, Vec<SelectionLayout>)>,
    scrollbar_row_range: Range<f32>,
    show_scrollbars: bool,
    is_singleton: bool,
    max_row: u32,
    context_menu: Option<(DisplayPoint, AnyElement<Editor>)>,
    code_actions_indicator: Option<CodeActionsIndicator>,
    // hover_popovers: Option<(DisplayPoint, Vec<AnyElement<Editor>>)>,
    fold_indicators: Vec<Option<AnyElement<Editor>>>,
    tab_invisible: Line,
    space_invisible: Line,
}

struct CodeActionsIndicator {
    row: u32,
    element: AnyElement<Editor>,
}

struct PositionMap {
    size: Size<Pixels>,
    line_height: Pixels,
    scroll_position: gpui::Point<Pixels>,
    scroll_max: gpui::Point<f32>,
    em_width: Pixels,
    em_advance: Pixels,
    line_layouts: Vec<LineWithInvisibles>,
    snapshot: EditorSnapshot,
}

#[derive(Debug, Copy, Clone)]
pub struct PointForPosition {
    pub previous_valid: DisplayPoint,
    pub next_valid: DisplayPoint,
    pub exact_unclipped: DisplayPoint,
    pub column_overshoot_after_line_end: u32,
}

impl PointForPosition {
    #[cfg(test)]
    pub fn valid(valid: DisplayPoint) -> Self {
        Self {
            previous_valid: valid,
            next_valid: valid,
            exact_unclipped: valid,
            column_overshoot_after_line_end: 0,
        }
    }

    pub fn as_valid(&self) -> Option<DisplayPoint> {
        if self.previous_valid == self.exact_unclipped && self.next_valid == self.exact_unclipped {
            Some(self.previous_valid)
        } else {
            None
        }
    }
}

impl PositionMap {
    fn point_for_position(
        &self,
        text_bounds: Bounds<Pixels>,
        position: gpui::Point<Pixels>,
    ) -> PointForPosition {
        let scroll_position = self.snapshot.scroll_position();
        let position = position - text_bounds.origin;
        let y = position.y.max(px(0.)).min(self.size.width);
        let x = position.x + (scroll_position.x * self.em_width);
        let row = (f32::from(y / self.line_height) + scroll_position.y) as u32;

        let (column, x_overshoot_after_line_end) = if let Some(line) = self
            .line_layouts
            .get(row as usize - scroll_position.y as usize)
            .map(|&LineWithInvisibles { ref line, .. }| line)
        {
            if let Some(ix) = line.index_for_x(x) {
                (ix as u32, px(0.))
            } else {
                (line.len as u32, px(0.).max(x - line.width))
            }
        } else {
            (0, x)
        };

        let mut exact_unclipped = DisplayPoint::new(row, column);
        let previous_valid = self.snapshot.clip_point(exact_unclipped, Bias::Left);
        let next_valid = self.snapshot.clip_point(exact_unclipped, Bias::Right);

        let column_overshoot_after_line_end = (x_overshoot_after_line_end / self.em_advance) as u32;
        *exact_unclipped.column_mut() += column_overshoot_after_line_end;
        PointForPosition {
            previous_valid,
            next_valid,
            exact_unclipped,
            column_overshoot_after_line_end,
        }
    }
}

struct BlockLayout {
    row: u32,
    element: AnyElement<Editor>,
    available_space: Size<AvailableSpace>,
    style: BlockStyle,
}

fn layout_line(
    row: u32,
    snapshot: &EditorSnapshot,
    style: &EditorStyle,
    cx: &WindowContext,
) -> Result<Line> {
    let mut line = snapshot.line(row);

    if line.len() > MAX_LINE_LEN {
        let mut len = MAX_LINE_LEN;
        while !line.is_char_boundary(len) {
            len -= 1;
        }

        line.truncate(len);
    }

    Ok(cx
        .text_system()
        .layout_text(
            &line,
            style.text.font_size.to_pixels(cx.rem_size()),
            &[TextRun {
                len: snapshot.line_len(row) as usize,
                font: style.text.font(),
                color: Hsla::default(),
                underline: None,
            }],
            None,
        )?
        .pop()
        .unwrap())
}

#[derive(Debug)]
pub struct Cursor {
    origin: gpui::Point<Pixels>,
    block_width: Pixels,
    line_height: Pixels,
    color: Hsla,
    shape: CursorShape,
    block_text: Option<Line>,
}

impl Cursor {
    pub fn new(
        origin: gpui::Point<Pixels>,
        block_width: Pixels,
        line_height: Pixels,
        color: Hsla,
        shape: CursorShape,
        block_text: Option<Line>,
    ) -> Cursor {
        Cursor {
            origin,
            block_width,
            line_height,
            color,
            shape,
            block_text,
        }
    }

    pub fn bounding_rect(&self, origin: gpui::Point<Pixels>) -> Bounds<Pixels> {
        Bounds {
            origin: self.origin + origin,
            size: size(self.block_width, self.line_height),
        }
    }

    pub fn paint(&self, origin: gpui::Point<Pixels>, cx: &mut WindowContext) {
        let bounds = match self.shape {
            CursorShape::Bar => Bounds {
                origin: self.origin + origin,
                size: size(px(2.0), self.line_height),
            },
            CursorShape::Block | CursorShape::Hollow => Bounds {
                origin: self.origin + origin,
                size: size(self.block_width, self.line_height),
            },
            CursorShape::Underscore => Bounds {
                origin: self.origin
                    + origin
                    + gpui::Point::new(Pixels::ZERO, self.line_height - px(2.0)),
                size: size(self.block_width, px(2.0)),
            },
        };

        //Draw background or border quad
        if matches!(self.shape, CursorShape::Hollow) {
            cx.paint_quad(
                bounds,
                Corners::default(),
                transparent_black(),
                Edges::all(px(1.)),
                self.color,
            );
        } else {
            cx.paint_quad(
                bounds,
                Corners::default(),
                self.color,
                Edges::default(),
                transparent_black(),
            );
        }

        if let Some(block_text) = &self.block_text {
            block_text.paint(self.origin + origin, self.line_height, cx);
        }
    }

    pub fn shape(&self) -> CursorShape {
        self.shape
    }
}

#[derive(Debug)]
pub struct HighlightedRange {
    pub start_y: Pixels,
    pub line_height: Pixels,
    pub lines: Vec<HighlightedRangeLine>,
    pub color: Hsla,
    pub corner_radius: Pixels,
}

#[derive(Debug)]
pub struct HighlightedRangeLine {
    pub start_x: Pixels,
    pub end_x: Pixels,
}

impl HighlightedRange {
    pub fn paint(&self, bounds: Bounds<Pixels>, cx: &mut WindowContext) {
        if self.lines.len() >= 2 && self.lines[0].start_x > self.lines[1].end_x {
            self.paint_lines(self.start_y, &self.lines[0..1], bounds, cx);
            self.paint_lines(
                self.start_y + self.line_height,
                &self.lines[1..],
                bounds,
                cx,
            );
        } else {
            self.paint_lines(self.start_y, &self.lines, bounds, cx);
        }
    }

    fn paint_lines(
        &self,
        start_y: Pixels,
        lines: &[HighlightedRangeLine],
        bounds: Bounds<Pixels>,
        cx: &mut WindowContext,
    ) {
        if lines.is_empty() {
            return;
        }

        let first_line = lines.first().unwrap();
        let last_line = lines.last().unwrap();

        let first_top_left = point(first_line.start_x, start_y);
        let first_top_right = point(first_line.end_x, start_y);

        let curve_height = point(Pixels::ZERO, self.corner_radius);
        let curve_width = |start_x: Pixels, end_x: Pixels| {
            let max = (end_x - start_x) / 2.;
            let width = if max < self.corner_radius {
                max
            } else {
                self.corner_radius
            };

            point(width, Pixels::ZERO)
        };

        let top_curve_width = curve_width(first_line.start_x, first_line.end_x);
        let mut path = gpui::Path::new(first_top_right - top_curve_width);
        path.curve_to(first_top_right + curve_height, first_top_right);

        let mut iter = lines.iter().enumerate().peekable();
        while let Some((ix, line)) = iter.next() {
            let bottom_right = point(line.end_x, start_y + (ix + 1) as f32 * self.line_height);

            if let Some((_, next_line)) = iter.peek() {
                let next_top_right = point(next_line.end_x, bottom_right.y);

                match next_top_right.x.partial_cmp(&bottom_right.x).unwrap() {
                    Ordering::Equal => {
                        path.line_to(bottom_right);
                    }
                    Ordering::Less => {
                        let curve_width = curve_width(next_top_right.x, bottom_right.x);
                        path.line_to(bottom_right - curve_height);
                        if self.corner_radius > Pixels::ZERO {
                            path.curve_to(bottom_right - curve_width, bottom_right);
                        }
                        path.line_to(next_top_right + curve_width);
                        if self.corner_radius > Pixels::ZERO {
                            path.curve_to(next_top_right + curve_height, next_top_right);
                        }
                    }
                    Ordering::Greater => {
                        let curve_width = curve_width(bottom_right.x, next_top_right.x);
                        path.line_to(bottom_right - curve_height);
                        if self.corner_radius > Pixels::ZERO {
                            path.curve_to(bottom_right + curve_width, bottom_right);
                        }
                        path.line_to(next_top_right - curve_width);
                        if self.corner_radius > Pixels::ZERO {
                            path.curve_to(next_top_right + curve_height, next_top_right);
                        }
                    }
                }
            } else {
                let curve_width = curve_width(line.start_x, line.end_x);
                path.line_to(bottom_right - curve_height);
                if self.corner_radius > Pixels::ZERO {
                    path.curve_to(bottom_right - curve_width, bottom_right);
                }

                let bottom_left = point(line.start_x, bottom_right.y);
                path.line_to(bottom_left + curve_width);
                if self.corner_radius > Pixels::ZERO {
                    path.curve_to(bottom_left - curve_height, bottom_left);
                }
            }
        }

        if first_line.start_x > last_line.start_x {
            let curve_width = curve_width(last_line.start_x, first_line.start_x);
            let second_top_left = point(last_line.start_x, start_y + self.line_height);
            path.line_to(second_top_left + curve_height);
            if self.corner_radius > Pixels::ZERO {
                path.curve_to(second_top_left + curve_width, second_top_left);
            }
            let first_bottom_left = point(first_line.start_x, second_top_left.y);
            path.line_to(first_bottom_left - curve_width);
            if self.corner_radius > Pixels::ZERO {
                path.curve_to(first_bottom_left - curve_height, first_bottom_left);
            }
        }

        path.line_to(first_top_left + curve_height);
        if self.corner_radius > Pixels::ZERO {
            path.curve_to(first_top_left + top_curve_width, first_top_left);
        }
        path.line_to(first_top_right - top_curve_width);

        cx.paint_path(path, self.color);
    }
}

pub fn scale_vertical_mouse_autoscroll_delta(delta: Pixels) -> f32 {
    (delta.pow(1.5) / 100.0).into()
}

fn scale_horizontal_mouse_autoscroll_delta(delta: Pixels) -> f32 {
    (delta.pow(1.2) / 300.0).into()
}

// #[cfg(test)]
// mod tests {
//     use super::*;
//     use crate::{
//         display_map::{BlockDisposition, BlockProperties},
//         editor_tests::{init_test, update_test_language_settings},
//         Editor, MultiBuffer,
//     };
//     use gpui::TestAppContext;
//     use language::language_settings;
//     use log::info;
//     use std::{num::NonZeroU32, sync::Arc};
//     use util::test::sample_text;

//     #[gpui::test]
//     fn test_layout_line_numbers(cx: &mut TestAppContext) {
//         init_test(cx, |_| {});
//         let editor = cx
//             .add_window(|cx| {
//                 let buffer = MultiBuffer::build_simple(&sample_text(6, 6, 'a'), cx);
//                 Editor::new(EditorMode::Full, buffer, None, None, cx)
//             })
//             .root(cx);
//         let element = EditorElement::new(editor.read_with(cx, |editor, cx| editor.style(cx)));

//         let layouts = editor.update(cx, |editor, cx| {
//             let snapshot = editor.snapshot(cx);
//             element
//                 .layout_line_numbers(
//                     0..6,
//                     &Default::default(),
//                     DisplayPoint::new(0, 0),
//                     false,
//                     &snapshot,
//                     cx,
//                 )
//                 .0
//         });
//         assert_eq!(layouts.len(), 6);

//         let relative_rows = editor.update(cx, |editor, cx| {
//             let snapshot = editor.snapshot(cx);
//             element.calculate_relative_line_numbers(&snapshot, &(0..6), Some(3))
//         });
//         assert_eq!(relative_rows[&0], 3);
//         assert_eq!(relative_rows[&1], 2);
//         assert_eq!(relative_rows[&2], 1);
//         // current line has no relative number
//         assert_eq!(relative_rows[&4], 1);
//         assert_eq!(relative_rows[&5], 2);

//         // works if cursor is before screen
//         let relative_rows = editor.update(cx, |editor, cx| {
//             let snapshot = editor.snapshot(cx);

//             element.calculate_relative_line_numbers(&snapshot, &(3..6), Some(1))
//         });
//         assert_eq!(relative_rows.len(), 3);
//         assert_eq!(relative_rows[&3], 2);
//         assert_eq!(relative_rows[&4], 3);
//         assert_eq!(relative_rows[&5], 4);

//         // works if cursor is after screen
//         let relative_rows = editor.update(cx, |editor, cx| {
//             let snapshot = editor.snapshot(cx);

//             element.calculate_relative_line_numbers(&snapshot, &(0..3), Some(6))
//         });
//         assert_eq!(relative_rows.len(), 3);
//         assert_eq!(relative_rows[&0], 5);
//         assert_eq!(relative_rows[&1], 4);
//         assert_eq!(relative_rows[&2], 3);
//     }

//     #[gpui::test]
//     async fn test_vim_visual_selections(cx: &mut TestAppContext) {
//         init_test(cx, |_| {});

//         let editor = cx
//             .add_window(|cx| {
//                 let buffer = MultiBuffer::build_simple(&(sample_text(6, 6, 'a') + "\n"), cx);
//                 Editor::new(EditorMode::Full, buffer, None, None, cx)
//             })
//             .root(cx);
//         let mut element = EditorElement::new(editor.read_with(cx, |editor, cx| editor.style(cx)));
//         let (_, state) = editor.update(cx, |editor, cx| {
//             editor.cursor_shape = CursorShape::Block;
//             editor.change_selections(None, cx, |s| {
//                 s.select_ranges([
//                     Point::new(0, 0)..Point::new(1, 0),
//                     Point::new(3, 2)..Point::new(3, 3),
//                     Point::new(5, 6)..Point::new(6, 0),
//                 ]);
//             });
//             element.layout(
//                 SizeConstraint::new(point(500., 500.), point(500., 500.)),
//                 editor,
//                 cx,
//             )
//         });
//         assert_eq!(state.selections.len(), 1);
//         let local_selections = &state.selections[0].1;
//         assert_eq!(local_selections.len(), 3);
//         // moves cursor back one line
//         assert_eq!(local_selections[0].head, DisplayPoint::new(0, 6));
//         assert_eq!(
//             local_selections[0].range,
//             DisplayPoint::new(0, 0)..DisplayPoint::new(1, 0)
//         );

//         // moves cursor back one column
//         assert_eq!(
//             local_selections[1].range,
//             DisplayPoint::new(3, 2)..DisplayPoint::new(3, 3)
//         );
//         assert_eq!(local_selections[1].head, DisplayPoint::new(3, 2));

//         // leaves cursor on the max point
//         assert_eq!(
//             local_selections[2].range,
//             DisplayPoint::new(5, 6)..DisplayPoint::new(6, 0)
//         );
//         assert_eq!(local_selections[2].head, DisplayPoint::new(6, 0));

//         // active lines does not include 1 (even though the range of the selection does)
//         assert_eq!(
//             state.active_rows.keys().cloned().collect::<Vec<u32>>(),
//             vec![0, 3, 5, 6]
//         );

//         // multi-buffer support
//         // in DisplayPoint co-ordinates, this is what we're dealing with:
//         //  0: [[file
//         //  1:   header]]
//         //  2: aaaaaa
//         //  3: bbbbbb
//         //  4: cccccc
//         //  5:
//         //  6: ...
//         //  7: ffffff
//         //  8: gggggg
//         //  9: hhhhhh
//         // 10:
//         // 11: [[file
//         // 12:   header]]
//         // 13: bbbbbb
//         // 14: cccccc
//         // 15: dddddd
//         let editor = cx
//             .add_window(|cx| {
//                 let buffer = MultiBuffer::build_multi(
//                     [
//                         (
//                             &(sample_text(8, 6, 'a') + "\n"),
//                             vec![
//                                 Point::new(0, 0)..Point::new(3, 0),
//                                 Point::new(4, 0)..Point::new(7, 0),
//                             ],
//                         ),
//                         (
//                             &(sample_text(8, 6, 'a') + "\n"),
//                             vec![Point::new(1, 0)..Point::new(3, 0)],
//                         ),
//                     ],
//                     cx,
//                 );
//                 Editor::new(EditorMode::Full, buffer, None, None, cx)
//             })
//             .root(cx);
//         let mut element = EditorElement::new(editor.read_with(cx, |editor, cx| editor.style(cx)));
//         let (_, state) = editor.update(cx, |editor, cx| {
//             editor.cursor_shape = CursorShape::Block;
//             editor.change_selections(None, cx, |s| {
//                 s.select_display_ranges([
//                     DisplayPoint::new(4, 0)..DisplayPoint::new(7, 0),
//                     DisplayPoint::new(10, 0)..DisplayPoint::new(13, 0),
//                 ]);
//             });
//             element.layout(
//                 SizeConstraint::new(point(500., 500.), point(500., 500.)),
//                 editor,
//                 cx,
//             )
//         });

//         assert_eq!(state.selections.len(), 1);
//         let local_selections = &state.selections[0].1;
//         assert_eq!(local_selections.len(), 2);

//         // moves cursor on excerpt boundary back a line
//         // and doesn't allow selection to bleed through
//         assert_eq!(
//             local_selections[0].range,
//             DisplayPoint::new(4, 0)..DisplayPoint::new(6, 0)
//         );
//         assert_eq!(local_selections[0].head, DisplayPoint::new(5, 0));

//         // moves cursor on buffer boundary back two lines
//         // and doesn't allow selection to bleed through
//         assert_eq!(
//             local_selections[1].range,
//             DisplayPoint::new(10, 0)..DisplayPoint::new(11, 0)
//         );
//         assert_eq!(local_selections[1].head, DisplayPoint::new(10, 0));
//     }

//     #[gpui::test]
//     fn test_layout_with_placeholder_text_and_blocks(cx: &mut TestAppContext) {
//         init_test(cx, |_| {});

//         let editor = cx
//             .add_window(|cx| {
//                 let buffer = MultiBuffer::build_simple("", cx);
//                 Editor::new(EditorMode::Full, buffer, None, None, cx)
//             })
//             .root(cx);

//         editor.update(cx, |editor, cx| {
//             editor.set_placeholder_text("hello", cx);
//             editor.insert_blocks(
//                 [BlockProperties {
//                     style: BlockStyle::Fixed,
//                     disposition: BlockDisposition::Above,
//                     height: 3,
//                     position: Anchor::min(),
//                     render: Arc::new(|_| Empty::new().into_any),
//                 }],
//                 None,
//                 cx,
//             );

//             // Blur the editor so that it displays placeholder text.
//             cx.blur();
//         });

//         let mut element = EditorElement::new(editor.read_with(cx, |editor, cx| editor.style(cx)));
//         let (size, mut state) = editor.update(cx, |editor, cx| {
//             element.layout(
//                 SizeConstraint::new(point(500., 500.), point(500., 500.)),
//                 editor,
//                 cx,
//             )
//         });

//         assert_eq!(state.position_map.line_layouts.len(), 4);
//         assert_eq!(
//             state
//                 .line_number_layouts
//                 .iter()
//                 .map(Option::is_some)
//                 .collect::<Vec<_>>(),
//             &[false, false, false, true]
//         );

//         // Don't panic.
//         let bounds = Bounds::<Pixels>::new(Default::default(), size);
//         editor.update(cx, |editor, cx| {
//             element.paint(bounds, bounds, &mut state, editor, cx);
//         });
//     }

//     #[gpui::test]
//     fn test_all_invisibles_drawing(cx: &mut TestAppContext) {
//         const TAB_SIZE: u32 = 4;

//         let input_text = "\t \t|\t| a b";
//         let expected_invisibles = vec![
//             Invisible::Tab {
//                 line_start_offset: 0,
//             },
//             Invisible::Whitespace {
//                 line_offset: TAB_SIZE as usize,
//             },
//             Invisible::Tab {
//                 line_start_offset: TAB_SIZE as usize + 1,
//             },
//             Invisible::Tab {
//                 line_start_offset: TAB_SIZE as usize * 2 + 1,
//             },
//             Invisible::Whitespace {
//                 line_offset: TAB_SIZE as usize * 3 + 1,
//             },
//             Invisible::Whitespace {
//                 line_offset: TAB_SIZE as usize * 3 + 3,
//             },
//         ];
//         assert_eq!(
//             expected_invisibles.len(),
//             input_text
//                 .chars()
//                 .filter(|initial_char| initial_char.is_whitespace())
//                 .count(),
//             "Hardcoded expected invisibles differ from the actual ones in '{input_text}'"
//         );

//         init_test(cx, |s| {
//             s.defaults.show_whitespaces = Some(ShowWhitespaceSetting::All);
//             s.defaults.tab_size = NonZeroU32::new(TAB_SIZE);
//         });

//         let actual_invisibles =
//             collect_invisibles_from_new_editor(cx, EditorMode::Full, &input_text, 500.0);

//         assert_eq!(expected_invisibles, actual_invisibles);
//     }

//     #[gpui::test]
//     fn test_invisibles_dont_appear_in_certain_editors(cx: &mut TestAppContext) {
//         init_test(cx, |s| {
//             s.defaults.show_whitespaces = Some(ShowWhitespaceSetting::All);
//             s.defaults.tab_size = NonZeroU32::new(4);
//         });

//         for editor_mode_without_invisibles in [
//             EditorMode::SingleLine,
//             EditorMode::AutoHeight { max_lines: 100 },
//         ] {
//             let invisibles = collect_invisibles_from_new_editor(
//                 cx,
//                 editor_mode_without_invisibles,
//                 "\t\t\t| | a b",
//                 500.0,
//             );
//             assert!(invisibles.is_empty,
//                 "For editor mode {editor_mode_without_invisibles:?} no invisibles was expected but got {invisibles:?}");
//         }
//     }

//     #[gpui::test]
//     fn test_wrapped_invisibles_drawing(cx: &mut TestAppContext) {
//         let tab_size = 4;
//         let input_text = "a\tbcd   ".repeat(9);
//         let repeated_invisibles = [
//             Invisible::Tab {
//                 line_start_offset: 1,
//             },
//             Invisible::Whitespace {
//                 line_offset: tab_size as usize + 3,
//             },
//             Invisible::Whitespace {
//                 line_offset: tab_size as usize + 4,
//             },
//             Invisible::Whitespace {
//                 line_offset: tab_size as usize + 5,
//             },
//         ];
//         let expected_invisibles = std::iter::once(repeated_invisibles)
//             .cycle()
//             .take(9)
//             .flatten()
//             .collect::<Vec<_>>();
//         assert_eq!(
//             expected_invisibles.len(),
//             input_text
//                 .chars()
//                 .filter(|initial_char| initial_char.is_whitespace())
//                 .count(),
//             "Hardcoded expected invisibles differ from the actual ones in '{input_text}'"
//         );
//         info!("Expected invisibles: {expected_invisibles:?}");

//         init_test(cx, |_| {});

//         // Put the same string with repeating whitespace pattern into editors of various size,
//         // take deliberately small steps during resizing, to put all whitespace kinds near the wrap point.
//         let resize_step = 10.0;
//         let mut editor_width = 200.0;
//         while editor_width <= 1000.0 {
//             update_test_language_settings(cx, |s| {
//                 s.defaults.tab_size = NonZeroU32::new(tab_size);
//                 s.defaults.show_whitespaces = Some(ShowWhitespaceSetting::All);
//                 s.defaults.preferred_line_length = Some(editor_width as u32);
//                 s.defaults.soft_wrap = Some(language_settings::SoftWrap::PreferredLineLength);
//             });

//             let actual_invisibles =
//                 collect_invisibles_from_new_editor(cx, EditorMode::Full, &input_text, editor_width);

//             // Whatever the editor size is, ensure it has the same invisible kinds in the same order
//             // (no good guarantees about the offsets: wrapping could trigger padding and its tests should check the offsets).
//             let mut i = 0;
//             for (actual_index, actual_invisible) in actual_invisibles.iter().enumerate() {
//                 i = actual_index;
//                 match expected_invisibles.get(i) {
//                     Some(expected_invisible) => match (expected_invisible, actual_invisible) {
//                         (Invisible::Whitespace { .. }, Invisible::Whitespace { .. })
//                         | (Invisible::Tab { .. }, Invisible::Tab { .. }) => {}
//                         _ => {
//                             panic!("At index {i}, expected invisible {expected_invisible:?} does not match actual {actual_invisible:?} by kind. Actual invisibles: {actual_invisibles:?}")
//                         }
//                     },
//                     None => panic!("Unexpected extra invisible {actual_invisible:?} at index {i}"),
//                 }
//             }
//             let missing_expected_invisibles = &expected_invisibles[i + 1..];
//             assert!(
//                 missing_expected_invisibles.is_empty,
//                 "Missing expected invisibles after index {i}: {missing_expected_invisibles:?}"
//             );

//             editor_width += resize_step;
//         }
//     }

//     fn collect_invisibles_from_new_editor(
//         cx: &mut TestAppContext,
//         editor_mode: EditorMode,
//         input_text: &str,
//         editor_width: f32,
//     ) -> Vec<Invisible> {
//         info!(
//             "Creating editor with mode {editor_mode:?}, width {editor_width} and text '{input_text}'"
//         );
//         let editor = cx
//             .add_window(|cx| {
//                 let buffer = MultiBuffer::build_simple(&input_text, cx);
//                 Editor::new(editor_mode, buffer, None, None, cx)
//             })
//             .root(cx);

//         let mut element = EditorElement::new(editor.read_with(cx, |editor, cx| editor.style(cx)));
//         let (_, layout_state) = editor.update(cx, |editor, cx| {
//             editor.set_soft_wrap_mode(language_settings::SoftWrap::EditorWidth, cx);
//             editor.set_wrap_width(Some(editor_width), cx);

//             element.layout(
//                 SizeConstraint::new(point(editor_width, 500.), point(editor_width, 500.)),
//                 editor,
//                 cx,
//             )
//         });

//         layout_state
//             .position_map
//             .line_layouts
//             .iter()
//             .map(|line_with_invisibles| &line_with_invisibles.invisibles)
//             .flatten()
//             .cloned()
//             .collect()
//     }
// }

fn register_actions(cx: &mut ViewContext<Editor>) {
    register_action(cx, Editor::move_left);
    register_action(cx, Editor::move_right);
    register_action(cx, Editor::move_down);
    register_action(cx, Editor::move_up);
    // on_action(cx, Editor::new_file); todo!()
    // on_action(cx, Editor::new_file_in_direction); todo!()
    register_action(cx, Editor::cancel);
    register_action(cx, Editor::newline);
    register_action(cx, Editor::newline_above);
    register_action(cx, Editor::newline_below);
    register_action(cx, Editor::backspace);
    register_action(cx, Editor::delete);
    register_action(cx, Editor::tab);
    register_action(cx, Editor::tab_prev);
    register_action(cx, Editor::indent);
    register_action(cx, Editor::outdent);
    register_action(cx, Editor::delete_line);
    register_action(cx, Editor::join_lines);
    register_action(cx, Editor::sort_lines_case_sensitive);
    register_action(cx, Editor::sort_lines_case_insensitive);
    register_action(cx, Editor::reverse_lines);
    register_action(cx, Editor::shuffle_lines);
    register_action(cx, Editor::convert_to_upper_case);
    register_action(cx, Editor::convert_to_lower_case);
    register_action(cx, Editor::convert_to_title_case);
    register_action(cx, Editor::convert_to_snake_case);
    register_action(cx, Editor::convert_to_kebab_case);
    register_action(cx, Editor::convert_to_upper_camel_case);
    register_action(cx, Editor::convert_to_lower_camel_case);
    register_action(cx, Editor::delete_to_previous_word_start);
    register_action(cx, Editor::delete_to_previous_subword_start);
    register_action(cx, Editor::delete_to_next_word_end);
    register_action(cx, Editor::delete_to_next_subword_end);
    register_action(cx, Editor::delete_to_beginning_of_line);
    register_action(cx, Editor::delete_to_end_of_line);
    register_action(cx, Editor::cut_to_end_of_line);
    register_action(cx, Editor::duplicate_line);
    register_action(cx, Editor::move_line_up);
    register_action(cx, Editor::move_line_down);
    register_action(cx, Editor::transpose);
    register_action(cx, Editor::cut);
    register_action(cx, Editor::copy);
    register_action(cx, Editor::paste);
    register_action(cx, Editor::undo);
    register_action(cx, Editor::redo);
    register_action(cx, Editor::move_page_up);
    register_action(cx, Editor::move_page_down);
    register_action(cx, Editor::next_screen);
    register_action(cx, Editor::scroll_cursor_top);
    register_action(cx, Editor::scroll_cursor_center);
    register_action(cx, Editor::scroll_cursor_bottom);
    register_action(cx, |editor, _: &LineDown, cx| {
        editor.scroll_screen(&ScrollAmount::Line(1.), cx)
    });
    register_action(cx, |editor, _: &LineUp, cx| {
        editor.scroll_screen(&ScrollAmount::Line(-1.), cx)
    });
    register_action(cx, |editor, _: &HalfPageDown, cx| {
        editor.scroll_screen(&ScrollAmount::Page(0.5), cx)
    });
    register_action(cx, |editor, _: &HalfPageUp, cx| {
        editor.scroll_screen(&ScrollAmount::Page(-0.5), cx)
    });
    register_action(cx, |editor, _: &PageDown, cx| {
        editor.scroll_screen(&ScrollAmount::Page(1.), cx)
    });
    register_action(cx, |editor, _: &PageUp, cx| {
        editor.scroll_screen(&ScrollAmount::Page(-1.), cx)
    });
    register_action(cx, Editor::move_to_previous_word_start);
    register_action(cx, Editor::move_to_previous_subword_start);
    register_action(cx, Editor::move_to_next_word_end);
    register_action(cx, Editor::move_to_next_subword_end);
    register_action(cx, Editor::move_to_beginning_of_line);
    register_action(cx, Editor::move_to_end_of_line);
    register_action(cx, Editor::move_to_start_of_paragraph);
    register_action(cx, Editor::move_to_end_of_paragraph);
    register_action(cx, Editor::move_to_beginning);
    register_action(cx, Editor::move_to_end);
    register_action(cx, Editor::select_up);
    register_action(cx, Editor::select_down);
    register_action(cx, Editor::select_left);
    register_action(cx, Editor::select_right);
    register_action(cx, Editor::select_to_previous_word_start);
    register_action(cx, Editor::select_to_previous_subword_start);
    register_action(cx, Editor::select_to_next_word_end);
    register_action(cx, Editor::select_to_next_subword_end);
    register_action(cx, Editor::select_to_beginning_of_line);
    register_action(cx, Editor::select_to_end_of_line);
    register_action(cx, Editor::select_to_start_of_paragraph);
    register_action(cx, Editor::select_to_end_of_paragraph);
    register_action(cx, Editor::select_to_beginning);
    register_action(cx, Editor::select_to_end);
    register_action(cx, Editor::select_all);
    register_action(cx, |editor, action, cx| {
        editor.select_all_matches(action, cx).log_err();
    });
    register_action(cx, Editor::select_line);
    register_action(cx, Editor::split_selection_into_lines);
    register_action(cx, Editor::add_selection_above);
    register_action(cx, Editor::add_selection_below);
    register_action(cx, |editor, action, cx| {
        editor.select_next(action, cx).log_err();
    });
    register_action(cx, |editor, action, cx| {
        editor.select_previous(action, cx).log_err();
    });
    register_action(cx, Editor::toggle_comments);
    register_action(cx, Editor::select_larger_syntax_node);
    register_action(cx, Editor::select_smaller_syntax_node);
    register_action(cx, Editor::move_to_enclosing_bracket);
    register_action(cx, Editor::undo_selection);
    register_action(cx, Editor::redo_selection);
    register_action(cx, Editor::go_to_diagnostic);
    register_action(cx, Editor::go_to_prev_diagnostic);
    register_action(cx, Editor::go_to_hunk);
    register_action(cx, Editor::go_to_prev_hunk);
    register_action(cx, Editor::go_to_definition);
    register_action(cx, Editor::go_to_definition_split);
    register_action(cx, Editor::go_to_type_definition);
    register_action(cx, Editor::go_to_type_definition_split);
    register_action(cx, Editor::fold);
    register_action(cx, Editor::fold_at);
    register_action(cx, Editor::unfold_lines);
    register_action(cx, Editor::unfold_at);
    register_action(cx, Editor::fold_selected_ranges);
    register_action(cx, Editor::show_completions);
    register_action(cx, Editor::toggle_code_actions);
    // on_action(cx, Editor::open_excerpts); todo!()
    register_action(cx, Editor::toggle_soft_wrap);
    register_action(cx, Editor::toggle_inlay_hints);
    register_action(cx, Editor::reveal_in_finder);
    register_action(cx, Editor::copy_path);
    register_action(cx, Editor::copy_relative_path);
    register_action(cx, Editor::copy_highlight_json);
    register_action(cx, |editor, action, cx| {
        editor
            .format(action, cx)
            .map(|task| task.detach_and_log_err(cx));
    });
    register_action(cx, Editor::restart_language_server);
    register_action(cx, Editor::show_character_palette);
    // on_action(cx, Editor::confirm_completion); todo!()
    register_action(cx, |editor, action, cx| {
        editor
            .confirm_code_action(action, cx)
            .map(|task| task.detach_and_log_err(cx));
    });
    register_action(cx, |editor, action, cx| {
        editor
            .rename(action, cx)
            .map(|task| task.detach_and_log_err(cx));
    });
    register_action(cx, |editor, action, cx| {
        editor
            .confirm_rename(action, cx)
            .map(|task| task.detach_and_log_err(cx));
    });
    register_action(cx, |editor, action, cx| {
        editor
            .find_all_references(action, cx)
            .map(|task| task.detach_and_log_err(cx));
    });
    register_action(cx, Editor::next_copilot_suggestion);
    register_action(cx, Editor::previous_copilot_suggestion);
    register_action(cx, Editor::copilot_suggest);
    register_action(cx, Editor::context_menu_first);
    register_action(cx, Editor::context_menu_prev);
    register_action(cx, Editor::context_menu_next);
    register_action(cx, Editor::context_menu_last);
}

fn register_action<T: Action>(
    cx: &mut ViewContext<Editor>,
    listener: impl Fn(&mut Editor, &T, &mut ViewContext<Editor>) + 'static,
) {
    cx.on_action(TypeId::of::<T>(), move |editor, action, phase, cx| {
        let action = action.downcast_ref().unwrap();
        if phase == DispatchPhase::Bubble {
            listener(editor, action, cx);
        }
    })
}<|MERGE_RESOLUTION|>--- conflicted
+++ resolved
@@ -18,20 +18,12 @@
 use anyhow::Result;
 use collections::{BTreeMap, HashMap};
 use gpui::{
-<<<<<<< HEAD
-    point, px, relative, size, transparent_black, Action, AnyElement, AvailableSpace, BorrowWindow,
-    Bounds, Component, ContentMask, Corners, DispatchPhase, Edges, Element, ElementId,
-    ElementInputHandler, Entity, EntityId, Hsla, InteractiveComponent, Line, MouseButton,
-    MouseDownEvent, MouseMoveEvent, MouseUpEvent, ParentComponent, Pixels, ScrollWheelEvent, Size,
-    Style, Styled, TextRun, TextStyle, View, ViewContext, WindowContext,
-=======
     div, point, px, relative, size, transparent_black, Action, AnyElement, AvailableSpace,
     BorrowWindow, Bounds, Component, ContentMask, Corners, DispatchPhase, Edges, Element,
-    ElementId, ElementInputHandler, Entity, EntityId, Hsla, InteractiveComponent, Line,
-    MouseButton, MouseDownEvent, MouseMoveEvent, MouseUpEvent, ParentComponent, Pixels,
-    ScrollWheelEvent, Size, StatefulInteractiveComponent, Style, Styled, TextRun, TextStyle, View,
-    ViewContext, WindowContext,
->>>>>>> 26d90a5e
+    ElementId, ElementInputHandler, Entity, EntityId, Hsla,
+    InteractiveComponent, Line, MouseButton, MouseDownEvent, MouseMoveEvent, MouseUpEvent,
+    ParentComponent, Pixels, ScrollWheelEvent, Size, StatefulInteractiveComponent, Style, Styled,
+    TextRun, TextStyle, View, ViewContext, WindowContext,
 };
 use itertools::Itertools;
 use language::language_settings::ShowWhitespaceSetting;
